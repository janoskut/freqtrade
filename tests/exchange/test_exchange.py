# pragma pylint: disable=missing-docstring, C0103, bad-continuation, global-statement
# pragma pylint: disable=protected-access
import copy
import logging
from datetime import datetime, timezone
from random import randint
from unittest.mock import MagicMock, Mock, PropertyMock, patch

import arrow
import ccxt
import pytest
from pandas import DataFrame

from freqtrade.exceptions import (DependencyException, InvalidOrderException, DDosProtection,
                                  OperationalException, TemporaryError)
from freqtrade.exchange import Binance, Exchange, Kraken
<<<<<<< HEAD
from freqtrade.exchange.common import API_RETRY_COUNT
from freqtrade.exchange.exchange import (market_is_active,
=======
from freqtrade.exchange.common import API_RETRY_COUNT, calculate_backoff
from freqtrade.exchange.exchange import (market_is_active, symbol_is_pair,
>>>>>>> 5d61c566
                                         timeframe_to_minutes,
                                         timeframe_to_msecs,
                                         timeframe_to_next_date,
                                         timeframe_to_prev_date,
                                         timeframe_to_seconds)
from freqtrade.resolvers.exchange_resolver import ExchangeResolver
from tests.conftest import get_patched_exchange, log_has, log_has_re

# Make sure to always keep one exchange here which is NOT subclassed!!
EXCHANGES = ['bittrex', 'binance', 'kraken', 'ftx']


# Source: https://stackoverflow.com/questions/29881236/how-to-mock-asyncio-coroutines
def get_mock_coro(return_value):
    async def mock_coro(*args, **kwargs):
        return return_value

    return Mock(wraps=mock_coro)


def ccxt_exceptionhandlers(mocker, default_conf, api_mock, exchange_name,
                           fun, mock_ccxt_fun, retries=API_RETRY_COUNT + 1, **kwargs):

    with patch('freqtrade.exchange.common.time.sleep'):
        with pytest.raises(DDosProtection):
            api_mock.__dict__[mock_ccxt_fun] = MagicMock(side_effect=ccxt.DDoSProtection("DDos"))
            exchange = get_patched_exchange(mocker, default_conf, api_mock, id=exchange_name)
            getattr(exchange, fun)(**kwargs)
        assert api_mock.__dict__[mock_ccxt_fun].call_count == retries

    with pytest.raises(TemporaryError):
        api_mock.__dict__[mock_ccxt_fun] = MagicMock(side_effect=ccxt.NetworkError("DeaDBeef"))
        exchange = get_patched_exchange(mocker, default_conf, api_mock, id=exchange_name)
        getattr(exchange, fun)(**kwargs)
    assert api_mock.__dict__[mock_ccxt_fun].call_count == retries

    with pytest.raises(OperationalException):
        api_mock.__dict__[mock_ccxt_fun] = MagicMock(side_effect=ccxt.BaseError("DeadBeef"))
        exchange = get_patched_exchange(mocker, default_conf, api_mock, id=exchange_name)
        getattr(exchange, fun)(**kwargs)
    assert api_mock.__dict__[mock_ccxt_fun].call_count == 1


async def async_ccxt_exception(mocker, default_conf, api_mock, fun, mock_ccxt_fun,
                               retries=API_RETRY_COUNT + 1, **kwargs):

    with patch('freqtrade.exchange.common.asyncio.sleep', get_mock_coro(None)):
        with pytest.raises(DDosProtection):
            api_mock.__dict__[mock_ccxt_fun] = MagicMock(side_effect=ccxt.DDoSProtection("Dooh"))
            exchange = get_patched_exchange(mocker, default_conf, api_mock)
            await getattr(exchange, fun)(**kwargs)
        assert api_mock.__dict__[mock_ccxt_fun].call_count == retries

    with pytest.raises(TemporaryError):
        api_mock.__dict__[mock_ccxt_fun] = MagicMock(side_effect=ccxt.NetworkError("DeadBeef"))
        exchange = get_patched_exchange(mocker, default_conf, api_mock)
        await getattr(exchange, fun)(**kwargs)
    assert api_mock.__dict__[mock_ccxt_fun].call_count == retries

    with pytest.raises(OperationalException):
        api_mock.__dict__[mock_ccxt_fun] = MagicMock(side_effect=ccxt.BaseError("DeadBeef"))
        exchange = get_patched_exchange(mocker, default_conf, api_mock)
        await getattr(exchange, fun)(**kwargs)
    assert api_mock.__dict__[mock_ccxt_fun].call_count == 1


def test_init(default_conf, mocker, caplog):
    caplog.set_level(logging.INFO)
    get_patched_exchange(mocker, default_conf)
    assert log_has('Instance is running with dry_run enabled', caplog)


def test_init_ccxt_kwargs(default_conf, mocker, caplog):
    mocker.patch('freqtrade.exchange.Exchange._load_markets', MagicMock(return_value={}))
    mocker.patch('freqtrade.exchange.Exchange.validate_stakecurrency')
    caplog.set_level(logging.INFO)
    conf = copy.deepcopy(default_conf)
    conf['exchange']['ccxt_async_config'] = {'aiohttp_trust_env': True, 'asyncio_loop': True}
    ex = Exchange(conf)
    assert log_has(
        "Applying additional ccxt config: {'aiohttp_trust_env': True, 'asyncio_loop': True}",
        caplog)
    assert ex._api_async.aiohttp_trust_env
    assert not ex._api.aiohttp_trust_env

    # Reset logging and config
    caplog.clear()
    conf = copy.deepcopy(default_conf)
    conf['exchange']['ccxt_config'] = {'TestKWARG': 11}
    conf['exchange']['ccxt_sync_config'] = {'TestKWARG44': 11}
    conf['exchange']['ccxt_async_config'] = {'asyncio_loop': True}
    asynclogmsg = "Applying additional ccxt config: {'TestKWARG': 11, 'asyncio_loop': True}"
    ex = Exchange(conf)
    assert not ex._api_async.aiohttp_trust_env
    assert hasattr(ex._api, 'TestKWARG')
    assert ex._api.TestKWARG == 11
    # ccxt_config is assigned to both sync and async
    assert not hasattr(ex._api_async, 'TestKWARG44')

    assert hasattr(ex._api_async, 'TestKWARG')
    assert log_has("Applying additional ccxt config: {'TestKWARG': 11, 'TestKWARG44': 11}", caplog)
    assert log_has(asynclogmsg, caplog)


def test_destroy(default_conf, mocker, caplog):
    caplog.set_level(logging.DEBUG)
    get_patched_exchange(mocker, default_conf)
    assert log_has('Exchange object destroyed, closing async loop', caplog)


def test_init_exception(default_conf, mocker):
    default_conf['exchange']['name'] = 'wrong_exchange_name'

    with pytest.raises(OperationalException,
                       match=f"Exchange {default_conf['exchange']['name']} is not supported"):
        Exchange(default_conf)

    default_conf['exchange']['name'] = 'binance'
    with pytest.raises(OperationalException,
                       match=f"Exchange {default_conf['exchange']['name']} is not supported"):
        mocker.patch("ccxt.binance", MagicMock(side_effect=AttributeError))
        Exchange(default_conf)

    with pytest.raises(OperationalException,
                       match=r"Initialization of ccxt failed. Reason: DeadBeef"):
        mocker.patch("ccxt.binance", MagicMock(side_effect=ccxt.BaseError("DeadBeef")))
        Exchange(default_conf)


def test_exchange_resolver(default_conf, mocker, caplog):
    mocker.patch('freqtrade.exchange.Exchange._init_ccxt', MagicMock(return_value=MagicMock()))
    mocker.patch('freqtrade.exchange.Exchange._load_async_markets')
    mocker.patch('freqtrade.exchange.Exchange.validate_pairs')
    mocker.patch('freqtrade.exchange.Exchange.validate_timeframes')
    mocker.patch('freqtrade.exchange.Exchange.validate_stakecurrency')
    exchange = ExchangeResolver.load_exchange('Bittrex', default_conf)
    assert isinstance(exchange, Exchange)
    assert log_has_re(r"No .* specific subclass found. Using the generic class instead.", caplog)
    caplog.clear()

    exchange = ExchangeResolver.load_exchange('kraken', default_conf)
    assert isinstance(exchange, Exchange)
    assert isinstance(exchange, Kraken)
    assert not isinstance(exchange, Binance)
    assert not log_has_re(r"No .* specific subclass found. Using the generic class instead.",
                          caplog)

    exchange = ExchangeResolver.load_exchange('binance', default_conf)
    assert isinstance(exchange, Exchange)
    assert isinstance(exchange, Binance)
    assert not isinstance(exchange, Kraken)

    assert not log_has_re(r"No .* specific subclass found. Using the generic class instead.",
                          caplog)

    # Test mapping
    exchange = ExchangeResolver.load_exchange('binanceus', default_conf)
    assert isinstance(exchange, Exchange)
    assert isinstance(exchange, Binance)
    assert not isinstance(exchange, Kraken)


def test_validate_order_time_in_force(default_conf, mocker, caplog):
    caplog.set_level(logging.INFO)
    # explicitly test bittrex, exchanges implementing other policies need seperate tests
    ex = get_patched_exchange(mocker, default_conf, id="bittrex")
    tif = {
        "buy": "gtc",
        "sell": "gtc",
    }

    ex.validate_order_time_in_force(tif)
    tif2 = {
        "buy": "fok",
        "sell": "ioc",
    }
    with pytest.raises(OperationalException, match=r"Time in force.*not supported for .*"):
        ex.validate_order_time_in_force(tif2)

    # Patch to see if this will pass if the values are in the ft dict
    ex._ft_has.update({"order_time_in_force": ["gtc", "fok", "ioc"]})
    ex.validate_order_time_in_force(tif2)


@pytest.mark.parametrize("amount,precision_mode,precision,expected", [
    (2.34559, 2, 4, 2.3455),
    (2.34559, 2, 5, 2.34559),
    (2.34559, 2, 3, 2.345),
    (2.9999, 2, 3, 2.999),
    (2.9909, 2, 3, 2.990),
    # Tests for Tick-size
    (2.34559, 4, 0.0001, 2.3455),
    (2.34559, 4, 0.00001, 2.34559),
    (2.34559, 4, 0.001, 2.345),
    (2.9999, 4, 0.001, 2.999),
    (2.9909, 4, 0.001, 2.990),
    (2.9909, 4, 0.005, 2.990),
    (2.9999, 4, 0.005, 2.995),
])
def test_amount_to_precision(default_conf, mocker, amount, precision_mode, precision, expected):
    '''
    Test rounds down
    '''

    markets = PropertyMock(return_value={'ETH/BTC': {'precision': {'amount': precision}}})

    exchange = get_patched_exchange(mocker, default_conf, id="binance")
    # digits counting mode
    # DECIMAL_PLACES = 2
    # SIGNIFICANT_DIGITS = 3
    # TICK_SIZE = 4
    mocker.patch('freqtrade.exchange.Exchange.precisionMode',
                 PropertyMock(return_value=precision_mode))
    mocker.patch('freqtrade.exchange.Exchange.markets', markets)

    pair = 'ETH/BTC'
    assert exchange.amount_to_precision(pair, amount) == expected


@pytest.mark.parametrize("price,precision_mode,precision,expected", [
    (2.34559, 2, 4, 2.3456),
    (2.34559, 2, 5, 2.34559),
    (2.34559, 2, 3, 2.346),
    (2.9999, 2, 3, 3.000),
    (2.9909, 2, 3, 2.991),
    # Tests for Tick_size
    (2.34559, 4, 0.0001, 2.3456),
    (2.34559, 4, 0.00001, 2.34559),
    (2.34559, 4, 0.001, 2.346),
    (2.9999, 4, 0.001, 3.000),
    (2.9909, 4, 0.001, 2.991),
    (2.9909, 4, 0.005, 2.995),
    (2.9973, 4, 0.005, 3.0),
    (2.9977, 4, 0.005, 3.0),
    (234.43, 4, 0.5, 234.5),
    (234.53, 4, 0.5, 235.0),
    (0.891534, 4, 0.0001, 0.8916),

])
def test_price_to_precision(default_conf, mocker, price, precision_mode, precision, expected):
    '''
    Test price to precision
    '''
    markets = PropertyMock(return_value={'ETH/BTC': {'precision': {'price': precision}}})

    exchange = get_patched_exchange(mocker, default_conf, id="binance")
    mocker.patch('freqtrade.exchange.Exchange.markets', markets)
    # digits counting mode
    # DECIMAL_PLACES = 2
    # SIGNIFICANT_DIGITS = 3
    # TICK_SIZE = 4
    mocker.patch('freqtrade.exchange.Exchange.precisionMode',
                 PropertyMock(return_value=precision_mode))

    pair = 'ETH/BTC'
    assert pytest.approx(exchange.price_to_precision(pair, price)) == expected


@pytest.mark.parametrize("price,precision_mode,precision,expected", [
    (2.34559, 2, 4, 0.0001),
    (2.34559, 2, 5, 0.00001),
    (2.34559, 2, 3, 0.001),
    (2.9999, 2, 3, 0.001),
    (200.0511, 2, 3, 0.001),
    # Tests for Tick_size
    (2.34559, 4, 0.0001, 0.0001),
    (2.34559, 4, 0.00001, 0.00001),
    (2.34559, 4, 0.0025, 0.0025),
    (2.9909, 4, 0.0025, 0.0025),
    (234.43, 4, 0.5, 0.5),
    (234.43, 4, 0.0025, 0.0025),
    (234.43, 4, 0.00013, 0.00013),

])
def test_price_get_one_pip(default_conf, mocker, price, precision_mode, precision, expected):
    markets = PropertyMock(return_value={'ETH/BTC': {'precision': {'price': precision}}})
    exchange = get_patched_exchange(mocker, default_conf, id="binance")
    mocker.patch('freqtrade.exchange.Exchange.markets', markets)
    mocker.patch('freqtrade.exchange.Exchange.precisionMode',
                 PropertyMock(return_value=precision_mode))
    pair = 'ETH/BTC'
    assert pytest.approx(exchange.price_get_one_pip(pair, price)) == expected


def test_set_sandbox(default_conf, mocker):
    """
    Test working scenario
    """
    api_mock = MagicMock()
    api_mock.load_markets = MagicMock(return_value={
        'ETH/BTC': '', 'LTC/BTC': '', 'XRP/BTC': '', 'NEO/BTC': ''
    })
    url_mock = PropertyMock(return_value={'test': "api-public.sandbox.gdax.com",
                                          'api': 'https://api.gdax.com'})
    type(api_mock).urls = url_mock
    exchange = get_patched_exchange(mocker, default_conf, api_mock)
    liveurl = exchange._api.urls['api']
    default_conf['exchange']['sandbox'] = True
    exchange.set_sandbox(exchange._api, default_conf['exchange'], 'Logname')
    assert exchange._api.urls['api'] != liveurl


def test_set_sandbox_exception(default_conf, mocker):
    """
    Test Fail scenario
    """
    api_mock = MagicMock()
    api_mock.load_markets = MagicMock(return_value={
        'ETH/BTC': '', 'LTC/BTC': '', 'XRP/BTC': '', 'NEO/BTC': ''
    })
    url_mock = PropertyMock(return_value={'api': 'https://api.gdax.com'})
    type(api_mock).urls = url_mock

    with pytest.raises(OperationalException, match=r'does not provide a sandbox api'):
        exchange = get_patched_exchange(mocker, default_conf, api_mock)
        default_conf['exchange']['sandbox'] = True
        exchange.set_sandbox(exchange._api, default_conf['exchange'], 'Logname')


def test__load_async_markets(default_conf, mocker, caplog):
    mocker.patch('freqtrade.exchange.Exchange._init_ccxt')
    mocker.patch('freqtrade.exchange.Exchange.validate_pairs')
    mocker.patch('freqtrade.exchange.Exchange.validate_timeframes')
    mocker.patch('freqtrade.exchange.Exchange._load_markets')
    mocker.patch('freqtrade.exchange.Exchange.validate_stakecurrency')
    exchange = Exchange(default_conf)
    exchange._api_async.load_markets = get_mock_coro(None)
    exchange._load_async_markets()
    assert exchange._api_async.load_markets.call_count == 1
    caplog.set_level(logging.DEBUG)

    exchange._api_async.load_markets = Mock(side_effect=ccxt.BaseError("deadbeef"))
    exchange._load_async_markets()

    assert log_has('Could not load async markets. Reason: deadbeef', caplog)


def test__load_markets(default_conf, mocker, caplog):
    caplog.set_level(logging.INFO)
    api_mock = MagicMock()
    api_mock.load_markets = MagicMock(side_effect=ccxt.BaseError("SomeError"))
    mocker.patch('freqtrade.exchange.Exchange._init_ccxt', MagicMock(return_value=api_mock))
    mocker.patch('freqtrade.exchange.Exchange.validate_pairs')
    mocker.patch('freqtrade.exchange.Exchange.validate_timeframes')
    mocker.patch('freqtrade.exchange.Exchange._load_async_markets')
    mocker.patch('freqtrade.exchange.Exchange.validate_stakecurrency')
    Exchange(default_conf)
    assert log_has('Unable to initialize markets. Reason: SomeError', caplog)

    expected_return = {'ETH/BTC': 'available'}
    api_mock = MagicMock()
    api_mock.load_markets = MagicMock(return_value=expected_return)
    type(api_mock).markets = expected_return
    default_conf['exchange']['pair_whitelist'] = ['ETH/BTC']
    ex = get_patched_exchange(mocker, default_conf, api_mock, id="binance", mock_markets=False)
    assert ex.markets == expected_return


def test_reload_markets(default_conf, mocker, caplog):
    caplog.set_level(logging.DEBUG)
    initial_markets = {'ETH/BTC': {}}

    def load_markets(*args, **kwargs):
        exchange._api.markets = updated_markets

    api_mock = MagicMock()
    api_mock.load_markets = load_markets
    type(api_mock).markets = initial_markets
    default_conf['exchange']['markets_refresh_interval'] = 10
    exchange = get_patched_exchange(mocker, default_conf, api_mock, id="binance",
                                    mock_markets=False)
    exchange._load_async_markets = MagicMock()
    exchange._last_markets_refresh = arrow.utcnow().timestamp
    updated_markets = {'ETH/BTC': {}, "LTC/BTC": {}}

    assert exchange.markets == initial_markets

    # less than 10 minutes have passed, no reload
    exchange.reload_markets()
    assert exchange.markets == initial_markets
    assert exchange._load_async_markets.call_count == 0

    # more than 10 minutes have passed, reload is executed
    exchange._last_markets_refresh = arrow.utcnow().timestamp - 15 * 60
    exchange.reload_markets()
    assert exchange.markets == updated_markets
    assert exchange._load_async_markets.call_count == 1
    assert log_has('Performing scheduled market reload..', caplog)


def test_reload_markets_exception(default_conf, mocker, caplog):
    caplog.set_level(logging.DEBUG)

    api_mock = MagicMock()
    api_mock.load_markets = MagicMock(side_effect=ccxt.NetworkError("LoadError"))
    default_conf['exchange']['markets_refresh_interval'] = 10
    exchange = get_patched_exchange(mocker, default_conf, api_mock, id="binance")

    # less than 10 minutes have passed, no reload
    exchange.reload_markets()
    assert exchange._last_markets_refresh == 0
    assert log_has_re(r"Could not reload markets.*", caplog)


@pytest.mark.parametrize("stake_currency", ['ETH', 'BTC', 'USDT'])
def test_validate_stake_currency(default_conf, stake_currency, mocker, caplog):
    default_conf['stake_currency'] = stake_currency
    api_mock = MagicMock()
    type(api_mock).markets = PropertyMock(return_value={
        'ETH/BTC': {'quote': 'BTC'}, 'LTC/BTC': {'quote': 'BTC'},
        'XRP/ETH': {'quote': 'ETH'}, 'NEO/USDT': {'quote': 'USDT'},
    })
    mocker.patch('freqtrade.exchange.Exchange._init_ccxt', MagicMock(return_value=api_mock))
    mocker.patch('freqtrade.exchange.Exchange.validate_pairs')
    mocker.patch('freqtrade.exchange.Exchange.validate_timeframes')
    mocker.patch('freqtrade.exchange.Exchange._load_async_markets')
    Exchange(default_conf)


def test_validate_stake_currency_error(default_conf, mocker, caplog):
    default_conf['stake_currency'] = 'XRP'
    api_mock = MagicMock()
    type(api_mock).markets = PropertyMock(return_value={
        'ETH/BTC': {'quote': 'BTC'}, 'LTC/BTC': {'quote': 'BTC'},
        'XRP/ETH': {'quote': 'ETH'}, 'NEO/USDT': {'quote': 'USDT'},
    })
    mocker.patch('freqtrade.exchange.Exchange._init_ccxt', MagicMock(return_value=api_mock))
    mocker.patch('freqtrade.exchange.Exchange.validate_pairs')
    mocker.patch('freqtrade.exchange.Exchange.validate_timeframes')
    mocker.patch('freqtrade.exchange.Exchange._load_async_markets')
    with pytest.raises(OperationalException,
                       match=r'XRP is not available as stake on .*'
                       'Available currencies are: BTC, ETH, USDT'):
        Exchange(default_conf)


def test_get_quote_currencies(default_conf, mocker):
    ex = get_patched_exchange(mocker, default_conf)

    assert set(ex.get_quote_currencies()) == set(['USD', 'ETH', 'BTC', 'USDT'])


@pytest.mark.parametrize('pair,expected', [
    ('XRP/BTC', 'BTC'),
    ('LTC/USD', 'USD'),
    ('ETH/USDT', 'USDT'),
    ('XLTCUSDT', 'USDT'),
    ('XRP/NOCURRENCY', ''),
])
def test_get_pair_quote_currency(default_conf, mocker, pair, expected):
    ex = get_patched_exchange(mocker, default_conf)
    assert ex.get_pair_quote_currency(pair) == expected


@pytest.mark.parametrize('pair,expected', [
    ('XRP/BTC', 'XRP'),
    ('LTC/USD', 'LTC'),
    ('ETH/USDT', 'ETH'),
    ('XLTCUSDT', 'LTC'),
    ('XRP/NOCURRENCY', ''),
])
def test_get_pair_base_currency(default_conf, mocker, pair, expected):
    ex = get_patched_exchange(mocker, default_conf)
    assert ex.get_pair_base_currency(pair) == expected


def test_validate_pairs(default_conf, mocker):  # test exchange.validate_pairs directly
    api_mock = MagicMock()
    type(api_mock).markets = PropertyMock(return_value={
        'ETH/BTC': {'quote': 'BTC'},
        'LTC/BTC': {'quote': 'BTC'},
        'XRP/BTC': {'quote': 'BTC'},
        'NEO/BTC': {'quote': 'BTC'},
    })
    id_mock = PropertyMock(return_value='test_exchange')
    type(api_mock).id = id_mock

    mocker.patch('freqtrade.exchange.Exchange._init_ccxt', MagicMock(return_value=api_mock))
    mocker.patch('freqtrade.exchange.Exchange.validate_timeframes')
    mocker.patch('freqtrade.exchange.Exchange._load_async_markets')
    mocker.patch('freqtrade.exchange.Exchange.validate_stakecurrency')
    Exchange(default_conf)


def test_validate_pairs_not_available(default_conf, mocker):
    api_mock = MagicMock()
    type(api_mock).markets = PropertyMock(return_value={
        'XRP/BTC': {'inactive': True}
    })
    mocker.patch('freqtrade.exchange.Exchange._init_ccxt', MagicMock(return_value=api_mock))
    mocker.patch('freqtrade.exchange.Exchange.validate_timeframes')
    mocker.patch('freqtrade.exchange.Exchange.validate_stakecurrency')
    mocker.patch('freqtrade.exchange.Exchange._load_async_markets')

    with pytest.raises(OperationalException, match=r'not available'):
        Exchange(default_conf)


def test_validate_pairs_exception(default_conf, mocker, caplog):
    caplog.set_level(logging.INFO)
    api_mock = MagicMock()
    mocker.patch('freqtrade.exchange.Exchange.name', PropertyMock(return_value='Binance'))

    type(api_mock).markets = PropertyMock(return_value={})
    mocker.patch('freqtrade.exchange.Exchange._init_ccxt', api_mock)
    mocker.patch('freqtrade.exchange.Exchange.validate_timeframes')
    mocker.patch('freqtrade.exchange.Exchange.validate_stakecurrency')
    mocker.patch('freqtrade.exchange.Exchange._load_async_markets')

    with pytest.raises(OperationalException, match=r'Pair ETH/BTC is not available on Binance'):
        Exchange(default_conf)

    mocker.patch('freqtrade.exchange.Exchange.markets', PropertyMock(return_value={}))
    Exchange(default_conf)
    assert log_has('Unable to validate pairs (assuming they are correct).', caplog)


def test_validate_pairs_restricted(default_conf, mocker, caplog):
    api_mock = MagicMock()
    type(api_mock).markets = PropertyMock(return_value={
        'ETH/BTC': {'quote': 'BTC'}, 'LTC/BTC': {'quote': 'BTC'},
        'XRP/BTC': {'quote': 'BTC', 'info': {'IsRestricted': True}},
        'NEO/BTC': {'quote': 'BTC', 'info': 'TestString'},  # info can also be a string ...
    })
    mocker.patch('freqtrade.exchange.Exchange._init_ccxt', MagicMock(return_value=api_mock))
    mocker.patch('freqtrade.exchange.Exchange.validate_timeframes')
    mocker.patch('freqtrade.exchange.Exchange._load_async_markets')
    mocker.patch('freqtrade.exchange.Exchange.validate_stakecurrency')

    Exchange(default_conf)
    assert log_has("Pair XRP/BTC is restricted for some users on this exchange."
                   "Please check if you are impacted by this restriction "
                   "on the exchange and eventually remove XRP/BTC from your whitelist.", caplog)


def test_validate_pairs_stakecompatibility(default_conf, mocker, caplog):
    api_mock = MagicMock()
    type(api_mock).markets = PropertyMock(return_value={
        'ETH/BTC': {'quote': 'BTC'}, 'LTC/BTC': {'quote': 'BTC'},
        'XRP/BTC': {'quote': 'BTC'}, 'NEO/BTC': {'quote': 'BTC'},
        'HELLO-WORLD': {'quote': 'BTC'},
    })
    mocker.patch('freqtrade.exchange.Exchange._init_ccxt', MagicMock(return_value=api_mock))
    mocker.patch('freqtrade.exchange.Exchange.validate_timeframes')
    mocker.patch('freqtrade.exchange.Exchange._load_async_markets')
    mocker.patch('freqtrade.exchange.Exchange.validate_stakecurrency')

    Exchange(default_conf)


def test_validate_pairs_stakecompatibility_downloaddata(default_conf, mocker, caplog):
    api_mock = MagicMock()
    default_conf['stake_currency'] = ''
    type(api_mock).markets = PropertyMock(return_value={
        'ETH/BTC': {'quote': 'BTC'}, 'LTC/BTC': {'quote': 'BTC'},
        'XRP/BTC': {'quote': 'BTC'}, 'NEO/BTC': {'quote': 'BTC'},
        'HELLO-WORLD': {'quote': 'BTC'},
    })
    mocker.patch('freqtrade.exchange.Exchange._init_ccxt', MagicMock(return_value=api_mock))
    mocker.patch('freqtrade.exchange.Exchange.validate_timeframes')
    mocker.patch('freqtrade.exchange.Exchange._load_async_markets')
    mocker.patch('freqtrade.exchange.Exchange.validate_stakecurrency')

    Exchange(default_conf)


def test_validate_pairs_stakecompatibility_fail(default_conf, mocker, caplog):
    default_conf['exchange']['pair_whitelist'].append('HELLO-WORLD')
    api_mock = MagicMock()
    type(api_mock).markets = PropertyMock(return_value={
        'ETH/BTC': {'quote': 'BTC'}, 'LTC/BTC': {'quote': 'BTC'},
        'XRP/BTC': {'quote': 'BTC'}, 'NEO/BTC': {'quote': 'BTC'},
        'HELLO-WORLD': {'quote': 'USDT'},
    })
    mocker.patch('freqtrade.exchange.Exchange._init_ccxt', MagicMock(return_value=api_mock))
    mocker.patch('freqtrade.exchange.Exchange.validate_timeframes')
    mocker.patch('freqtrade.exchange.Exchange._load_async_markets')
    mocker.patch('freqtrade.exchange.Exchange.validate_stakecurrency')

    with pytest.raises(OperationalException, match=r"Stake-currency 'BTC' not compatible with.*"):
        Exchange(default_conf)


@pytest.mark.parametrize("timeframe", [
    ('5m'), ("1m"), ("15m"), ("1h")
])
def test_validate_timeframes(default_conf, mocker, timeframe):
    default_conf["timeframe"] = timeframe
    api_mock = MagicMock()
    id_mock = PropertyMock(return_value='test_exchange')
    type(api_mock).id = id_mock
    timeframes = PropertyMock(return_value={'1m': '1m',
                                            '5m': '5m',
                                            '15m': '15m',
                                            '1h': '1h'})
    type(api_mock).timeframes = timeframes

    mocker.patch('freqtrade.exchange.Exchange._init_ccxt', MagicMock(return_value=api_mock))
    mocker.patch('freqtrade.exchange.Exchange._load_markets', MagicMock(return_value={}))
    mocker.patch('freqtrade.exchange.Exchange.validate_pairs')
    mocker.patch('freqtrade.exchange.Exchange.validate_stakecurrency')
    Exchange(default_conf)


def test_validate_timeframes_failed(default_conf, mocker):
    default_conf["timeframe"] = "3m"
    api_mock = MagicMock()
    id_mock = PropertyMock(return_value='test_exchange')
    type(api_mock).id = id_mock
    timeframes = PropertyMock(return_value={'15s': '15s',
                                            '1m': '1m',
                                            '5m': '5m',
                                            '15m': '15m',
                                            '1h': '1h'})
    type(api_mock).timeframes = timeframes

    mocker.patch('freqtrade.exchange.Exchange._init_ccxt', MagicMock(return_value=api_mock))
    mocker.patch('freqtrade.exchange.Exchange._load_markets', MagicMock(return_value={}))
    mocker.patch('freqtrade.exchange.Exchange.validate_pairs', MagicMock())
    with pytest.raises(OperationalException,
                       match=r"Invalid timeframe '3m'. This exchange supports.*"):
        Exchange(default_conf)
    default_conf["timeframe"] = "15s"

    with pytest.raises(OperationalException,
                       match=r"Timeframes < 1m are currently not supported by Freqtrade."):
        Exchange(default_conf)


def test_validate_timeframes_emulated_ohlcv_1(default_conf, mocker):
    default_conf["timeframe"] = "3m"
    api_mock = MagicMock()
    id_mock = PropertyMock(return_value='test_exchange')
    type(api_mock).id = id_mock

    # delete timeframes so magicmock does not autocreate it
    del api_mock.timeframes

    mocker.patch('freqtrade.exchange.Exchange._init_ccxt', MagicMock(return_value=api_mock))
    mocker.patch('freqtrade.exchange.Exchange._load_markets', MagicMock(return_value={}))
    mocker.patch('freqtrade.exchange.Exchange.validate_pairs')
    mocker.patch('freqtrade.exchange.Exchange.validate_stakecurrency')
    with pytest.raises(OperationalException,
                       match=r'The ccxt library does not provide the list of timeframes '
                             r'for the exchange ".*" and this exchange '
                             r'is therefore not supported. *'):
        Exchange(default_conf)


def test_validate_timeframes_emulated_ohlcvi_2(default_conf, mocker):
    default_conf["timeframe"] = "3m"
    api_mock = MagicMock()
    id_mock = PropertyMock(return_value='test_exchange')
    type(api_mock).id = id_mock

    # delete timeframes so magicmock does not autocreate it
    del api_mock.timeframes

    mocker.patch('freqtrade.exchange.Exchange._init_ccxt', MagicMock(return_value=api_mock))
    mocker.patch('freqtrade.exchange.Exchange._load_markets',
                 MagicMock(return_value={'timeframes': None}))
    mocker.patch('freqtrade.exchange.Exchange.validate_pairs', MagicMock())
    mocker.patch('freqtrade.exchange.Exchange.validate_stakecurrency')
    with pytest.raises(OperationalException,
                       match=r'The ccxt library does not provide the list of timeframes '
                             r'for the exchange ".*" and this exchange '
                             r'is therefore not supported. *'):
        Exchange(default_conf)


def test_validate_timeframes_not_in_config(default_conf, mocker):
    del default_conf["timeframe"]
    api_mock = MagicMock()
    id_mock = PropertyMock(return_value='test_exchange')
    type(api_mock).id = id_mock
    timeframes = PropertyMock(return_value={'1m': '1m',
                                            '5m': '5m',
                                            '15m': '15m',
                                            '1h': '1h'})
    type(api_mock).timeframes = timeframes

    mocker.patch('freqtrade.exchange.Exchange._init_ccxt', MagicMock(return_value=api_mock))
    mocker.patch('freqtrade.exchange.Exchange._load_markets', MagicMock(return_value={}))
    mocker.patch('freqtrade.exchange.Exchange.validate_pairs')
    mocker.patch('freqtrade.exchange.Exchange.validate_stakecurrency')
    Exchange(default_conf)


def test_validate_order_types(default_conf, mocker):
    api_mock = MagicMock()

    type(api_mock).has = PropertyMock(return_value={'createMarketOrder': True})
    mocker.patch('freqtrade.exchange.Exchange._init_ccxt', MagicMock(return_value=api_mock))
    mocker.patch('freqtrade.exchange.Exchange._load_markets', MagicMock(return_value={}))
    mocker.patch('freqtrade.exchange.Exchange.validate_pairs')
    mocker.patch('freqtrade.exchange.Exchange.validate_timeframes')
    mocker.patch('freqtrade.exchange.Exchange.validate_stakecurrency')
    mocker.patch('freqtrade.exchange.Exchange.name', 'Bittrex')

    default_conf['order_types'] = {
        'buy': 'limit',
        'sell': 'limit',
        'stoploss': 'market',
        'stoploss_on_exchange': False
    }
    Exchange(default_conf)

    type(api_mock).has = PropertyMock(return_value={'createMarketOrder': False})
    mocker.patch('freqtrade.exchange.Exchange._init_ccxt', MagicMock(return_value=api_mock))

    default_conf['order_types'] = {
        'buy': 'limit',
        'sell': 'limit',
        'stoploss': 'market',
        'stoploss_on_exchange': False
    }
    with pytest.raises(OperationalException,
                       match=r'Exchange .* does not support market orders.'):
        Exchange(default_conf)

    default_conf['order_types'] = {
        'buy': 'limit',
        'sell': 'limit',
        'stoploss': 'limit',
        'stoploss_on_exchange': True
    }
    with pytest.raises(OperationalException,
                       match=r'On exchange stoploss is not supported for .*'):
        Exchange(default_conf)


def test_validate_order_types_not_in_config(default_conf, mocker):
    api_mock = MagicMock()
    mocker.patch('freqtrade.exchange.Exchange._init_ccxt', MagicMock(return_value=api_mock))
    mocker.patch('freqtrade.exchange.Exchange._load_markets', MagicMock(return_value={}))
    mocker.patch('freqtrade.exchange.Exchange.validate_pairs')
    mocker.patch('freqtrade.exchange.Exchange.validate_timeframes')
    mocker.patch('freqtrade.exchange.Exchange.validate_stakecurrency')

    conf = copy.deepcopy(default_conf)
    Exchange(conf)


def test_validate_required_startup_candles(default_conf, mocker, caplog):
    api_mock = MagicMock()
    mocker.patch('freqtrade.exchange.Exchange.name', PropertyMock(return_value='Binance'))

    mocker.patch('freqtrade.exchange.Exchange._init_ccxt', api_mock)
    mocker.patch('freqtrade.exchange.Exchange.validate_timeframes')
    mocker.patch('freqtrade.exchange.Exchange._load_async_markets')
    mocker.patch('freqtrade.exchange.Exchange.validate_pairs')
    mocker.patch('freqtrade.exchange.Exchange.validate_stakecurrency')

    default_conf['startup_candle_count'] = 20
    ex = Exchange(default_conf)
    assert ex
    default_conf['startup_candle_count'] = 600

    with pytest.raises(OperationalException, match=r'This strategy requires 600.*'):
        Exchange(default_conf)


def test_exchange_has(default_conf, mocker):
    exchange = get_patched_exchange(mocker, default_conf)
    assert not exchange.exchange_has('ASDFASDF')
    api_mock = MagicMock()

    type(api_mock).has = PropertyMock(return_value={'deadbeef': True})
    exchange = get_patched_exchange(mocker, default_conf, api_mock)
    assert exchange.exchange_has("deadbeef")

    type(api_mock).has = PropertyMock(return_value={'deadbeef': False})
    exchange = get_patched_exchange(mocker, default_conf, api_mock)
    assert not exchange.exchange_has("deadbeef")


@pytest.mark.parametrize("side", [
    ("buy"),
    ("sell")
])
@pytest.mark.parametrize("exchange_name", EXCHANGES)
def test_dry_run_order(default_conf, mocker, side, exchange_name):
    default_conf['dry_run'] = True
    exchange = get_patched_exchange(mocker, default_conf, id=exchange_name)

    order = exchange.dry_run_order(
        pair='ETH/BTC', ordertype='limit', side=side, amount=1, rate=200)
    assert 'id' in order
    assert f'dry_run_{side}_' in order["id"]
    assert order["side"] == side
    assert order["type"] == "limit"
    assert order["pair"] == "ETH/BTC"


@pytest.mark.parametrize("side", [
    ("buy"),
    ("sell")
])
@pytest.mark.parametrize("ordertype,rate,marketprice", [
    ("market", None, None),
    ("market", 200, True),
    ("limit", 200, None),
    ("stop_loss_limit", 200, None)
])
@pytest.mark.parametrize("exchange_name", EXCHANGES)
def test_create_order(default_conf, mocker, side, ordertype, rate, marketprice, exchange_name):
    api_mock = MagicMock()
    order_id = 'test_prod_{}_{}'.format(side, randint(0, 10 ** 6))
    api_mock.options = {} if not marketprice else {"createMarketBuyOrderRequiresPrice": True}
    api_mock.create_order = MagicMock(return_value={
        'id': order_id,
        'info': {
            'foo': 'bar'
        }
    })
    default_conf['dry_run'] = False
    mocker.patch('freqtrade.exchange.Exchange.amount_to_precision', lambda s, x, y: y)
    mocker.patch('freqtrade.exchange.Exchange.price_to_precision', lambda s, x, y: y)
    exchange = get_patched_exchange(mocker, default_conf, api_mock, id=exchange_name)

    order = exchange.create_order(
        pair='ETH/BTC', ordertype=ordertype, side=side, amount=1, rate=200)

    assert 'id' in order
    assert 'info' in order
    assert order['id'] == order_id
    assert api_mock.create_order.call_args[0][0] == 'ETH/BTC'
    assert api_mock.create_order.call_args[0][1] == ordertype
    assert api_mock.create_order.call_args[0][2] == side
    assert api_mock.create_order.call_args[0][3] == 1
    assert api_mock.create_order.call_args[0][4] is rate


def test_buy_dry_run(default_conf, mocker):
    default_conf['dry_run'] = True
    exchange = get_patched_exchange(mocker, default_conf)

    order = exchange.buy(pair='ETH/BTC', ordertype='limit',
                         amount=1, rate=200, time_in_force='gtc')
    assert 'id' in order
    assert 'dry_run_buy_' in order['id']


@pytest.mark.parametrize("exchange_name", EXCHANGES)
def test_buy_prod(default_conf, mocker, exchange_name):
    api_mock = MagicMock()
    order_id = 'test_prod_buy_{}'.format(randint(0, 10 ** 6))
    order_type = 'market'
    time_in_force = 'gtc'
    api_mock.options = {}
    api_mock.create_order = MagicMock(return_value={
        'id': order_id,
        'info': {
            'foo': 'bar'
        }
    })
    default_conf['dry_run'] = False
    mocker.patch('freqtrade.exchange.Exchange.amount_to_precision', lambda s, x, y: y)
    mocker.patch('freqtrade.exchange.Exchange.price_to_precision', lambda s, x, y: y)
    exchange = get_patched_exchange(mocker, default_conf, api_mock, id=exchange_name)

    order = exchange.buy(pair='ETH/BTC', ordertype=order_type,
                         amount=1, rate=200, time_in_force=time_in_force)

    assert 'id' in order
    assert 'info' in order
    assert order['id'] == order_id
    assert api_mock.create_order.call_args[0][0] == 'ETH/BTC'
    assert api_mock.create_order.call_args[0][1] == order_type
    assert api_mock.create_order.call_args[0][2] == 'buy'
    assert api_mock.create_order.call_args[0][3] == 1
    assert api_mock.create_order.call_args[0][4] is None

    api_mock.create_order.reset_mock()
    order_type = 'limit'
    order = exchange.buy(
        pair='ETH/BTC',
        ordertype=order_type,
        amount=1,
        rate=200,
        time_in_force=time_in_force)
    assert api_mock.create_order.call_args[0][0] == 'ETH/BTC'
    assert api_mock.create_order.call_args[0][1] == order_type
    assert api_mock.create_order.call_args[0][2] == 'buy'
    assert api_mock.create_order.call_args[0][3] == 1
    assert api_mock.create_order.call_args[0][4] == 200

    # test exception handling
    with pytest.raises(DependencyException):
        api_mock.create_order = MagicMock(side_effect=ccxt.InsufficientFunds("Not enough funds"))
        exchange = get_patched_exchange(mocker, default_conf, api_mock, id=exchange_name)
        exchange.buy(pair='ETH/BTC', ordertype=order_type,
                     amount=1, rate=200, time_in_force=time_in_force)

    with pytest.raises(DependencyException):
        api_mock.create_order = MagicMock(side_effect=ccxt.InvalidOrder("Order not found"))
        exchange = get_patched_exchange(mocker, default_conf, api_mock, id=exchange_name)
        exchange.buy(pair='ETH/BTC', ordertype='limit',
                     amount=1, rate=200, time_in_force=time_in_force)

    with pytest.raises(DependencyException):
        api_mock.create_order = MagicMock(side_effect=ccxt.InvalidOrder("Order not found"))
        exchange = get_patched_exchange(mocker, default_conf, api_mock, id=exchange_name)
        exchange.buy(pair='ETH/BTC', ordertype='market',
                     amount=1, rate=200, time_in_force=time_in_force)

    with pytest.raises(TemporaryError):
        api_mock.create_order = MagicMock(side_effect=ccxt.NetworkError("Network disconnect"))
        exchange = get_patched_exchange(mocker, default_conf, api_mock, id=exchange_name)
        exchange.buy(pair='ETH/BTC', ordertype=order_type,
                     amount=1, rate=200, time_in_force=time_in_force)

    with pytest.raises(OperationalException):
        api_mock.create_order = MagicMock(side_effect=ccxt.BaseError("Unknown error"))
        exchange = get_patched_exchange(mocker, default_conf, api_mock, id=exchange_name)
        exchange.buy(pair='ETH/BTC', ordertype=order_type,
                     amount=1, rate=200, time_in_force=time_in_force)


@pytest.mark.parametrize("exchange_name", EXCHANGES)
def test_buy_considers_time_in_force(default_conf, mocker, exchange_name):
    api_mock = MagicMock()
    order_id = 'test_prod_buy_{}'.format(randint(0, 10 ** 6))
    api_mock.options = {}
    api_mock.create_order = MagicMock(return_value={
        'id': order_id,
        'info': {
            'foo': 'bar'
        }
    })
    default_conf['dry_run'] = False
    mocker.patch('freqtrade.exchange.Exchange.amount_to_precision', lambda s, x, y: y)
    mocker.patch('freqtrade.exchange.Exchange.price_to_precision', lambda s, x, y: y)
    exchange = get_patched_exchange(mocker, default_conf, api_mock, id=exchange_name)

    order_type = 'limit'
    time_in_force = 'ioc'

    order = exchange.buy(pair='ETH/BTC', ordertype=order_type,
                         amount=1, rate=200, time_in_force=time_in_force)

    assert 'id' in order
    assert 'info' in order
    assert order['id'] == order_id
    assert api_mock.create_order.call_args[0][0] == 'ETH/BTC'
    assert api_mock.create_order.call_args[0][1] == order_type
    assert api_mock.create_order.call_args[0][2] == 'buy'
    assert api_mock.create_order.call_args[0][3] == 1
    assert api_mock.create_order.call_args[0][4] == 200
    assert "timeInForce" in api_mock.create_order.call_args[0][5]
    assert api_mock.create_order.call_args[0][5]["timeInForce"] == time_in_force

    order_type = 'market'
    time_in_force = 'ioc'

    order = exchange.buy(pair='ETH/BTC', ordertype=order_type,
                         amount=1, rate=200, time_in_force=time_in_force)

    assert 'id' in order
    assert 'info' in order
    assert order['id'] == order_id
    assert api_mock.create_order.call_args[0][0] == 'ETH/BTC'
    assert api_mock.create_order.call_args[0][1] == order_type
    assert api_mock.create_order.call_args[0][2] == 'buy'
    assert api_mock.create_order.call_args[0][3] == 1
    assert api_mock.create_order.call_args[0][4] is None
    # Market orders should not send timeInForce!!
    assert "timeInForce" not in api_mock.create_order.call_args[0][5]


def test_sell_dry_run(default_conf, mocker):
    default_conf['dry_run'] = True
    exchange = get_patched_exchange(mocker, default_conf)

    order = exchange.sell(pair='ETH/BTC', ordertype='limit', amount=1, rate=200)
    assert 'id' in order
    assert 'dry_run_sell_' in order['id']


@pytest.mark.parametrize("exchange_name", EXCHANGES)
def test_sell_prod(default_conf, mocker, exchange_name):
    api_mock = MagicMock()
    order_id = 'test_prod_sell_{}'.format(randint(0, 10 ** 6))
    order_type = 'market'
    api_mock.options = {}
    api_mock.create_order = MagicMock(return_value={
        'id': order_id,
        'info': {
            'foo': 'bar'
        }
    })
    default_conf['dry_run'] = False

    mocker.patch('freqtrade.exchange.Exchange.amount_to_precision', lambda s, x, y: y)
    mocker.patch('freqtrade.exchange.Exchange.price_to_precision', lambda s, x, y: y)
    exchange = get_patched_exchange(mocker, default_conf, api_mock, id=exchange_name)

    order = exchange.sell(pair='ETH/BTC', ordertype=order_type, amount=1, rate=200)

    assert 'id' in order
    assert 'info' in order
    assert order['id'] == order_id
    assert api_mock.create_order.call_args[0][0] == 'ETH/BTC'
    assert api_mock.create_order.call_args[0][1] == order_type
    assert api_mock.create_order.call_args[0][2] == 'sell'
    assert api_mock.create_order.call_args[0][3] == 1
    assert api_mock.create_order.call_args[0][4] is None

    api_mock.create_order.reset_mock()
    order_type = 'limit'
    order = exchange.sell(pair='ETH/BTC', ordertype=order_type, amount=1, rate=200)
    assert api_mock.create_order.call_args[0][0] == 'ETH/BTC'
    assert api_mock.create_order.call_args[0][1] == order_type
    assert api_mock.create_order.call_args[0][2] == 'sell'
    assert api_mock.create_order.call_args[0][3] == 1
    assert api_mock.create_order.call_args[0][4] == 200

    # test exception handling
    with pytest.raises(DependencyException):
        api_mock.create_order = MagicMock(side_effect=ccxt.InsufficientFunds("0 balance"))
        exchange = get_patched_exchange(mocker, default_conf, api_mock, id=exchange_name)
        exchange.sell(pair='ETH/BTC', ordertype=order_type, amount=1, rate=200)

    with pytest.raises(DependencyException):
        api_mock.create_order = MagicMock(side_effect=ccxt.InvalidOrder("Order not found"))
        exchange = get_patched_exchange(mocker, default_conf, api_mock, id=exchange_name)
        exchange.sell(pair='ETH/BTC', ordertype='limit', amount=1, rate=200)

    # Market orders don't require price, so the behaviour is slightly different
    with pytest.raises(DependencyException):
        api_mock.create_order = MagicMock(side_effect=ccxt.InvalidOrder("Order not found"))
        exchange = get_patched_exchange(mocker, default_conf, api_mock, id=exchange_name)
        exchange.sell(pair='ETH/BTC', ordertype='market', amount=1, rate=200)

    with pytest.raises(TemporaryError):
        api_mock.create_order = MagicMock(side_effect=ccxt.NetworkError("No Connection"))
        exchange = get_patched_exchange(mocker, default_conf, api_mock, id=exchange_name)
        exchange.sell(pair='ETH/BTC', ordertype=order_type, amount=1, rate=200)

    with pytest.raises(OperationalException):
        api_mock.create_order = MagicMock(side_effect=ccxt.BaseError("DeadBeef"))
        exchange = get_patched_exchange(mocker, default_conf, api_mock, id=exchange_name)
        exchange.sell(pair='ETH/BTC', ordertype=order_type, amount=1, rate=200)


@pytest.mark.parametrize("exchange_name", EXCHANGES)
def test_sell_considers_time_in_force(default_conf, mocker, exchange_name):
    api_mock = MagicMock()
    order_id = 'test_prod_sell_{}'.format(randint(0, 10 ** 6))
    api_mock.create_order = MagicMock(return_value={
        'id': order_id,
        'info': {
            'foo': 'bar'
        }
    })
    api_mock.options = {}
    default_conf['dry_run'] = False
    mocker.patch('freqtrade.exchange.Exchange.amount_to_precision', lambda s, x, y: y)
    mocker.patch('freqtrade.exchange.Exchange.price_to_precision', lambda s, x, y: y)
    exchange = get_patched_exchange(mocker, default_conf, api_mock, id=exchange_name)

    order_type = 'limit'
    time_in_force = 'ioc'

    order = exchange.sell(pair='ETH/BTC', ordertype=order_type,
                          amount=1, rate=200, time_in_force=time_in_force)

    assert 'id' in order
    assert 'info' in order
    assert order['id'] == order_id
    assert api_mock.create_order.call_args[0][0] == 'ETH/BTC'
    assert api_mock.create_order.call_args[0][1] == order_type
    assert api_mock.create_order.call_args[0][2] == 'sell'
    assert api_mock.create_order.call_args[0][3] == 1
    assert api_mock.create_order.call_args[0][4] == 200
    assert "timeInForce" in api_mock.create_order.call_args[0][5]
    assert api_mock.create_order.call_args[0][5]["timeInForce"] == time_in_force

    order_type = 'market'
    time_in_force = 'ioc'
    order = exchange.sell(pair='ETH/BTC', ordertype=order_type,
                          amount=1, rate=200, time_in_force=time_in_force)

    assert 'id' in order
    assert 'info' in order
    assert order['id'] == order_id
    assert api_mock.create_order.call_args[0][0] == 'ETH/BTC'
    assert api_mock.create_order.call_args[0][1] == order_type
    assert api_mock.create_order.call_args[0][2] == 'sell'
    assert api_mock.create_order.call_args[0][3] == 1
    assert api_mock.create_order.call_args[0][4] is None
    # Market orders should not send timeInForce!!
    assert "timeInForce" not in api_mock.create_order.call_args[0][5]


def test_get_balance_dry_run(default_conf, mocker):
    default_conf['dry_run'] = True
    default_conf['dry_run_wallet'] = 999.9

    exchange = get_patched_exchange(mocker, default_conf)
    assert exchange.get_balance(currency='BTC') == 999.9


@pytest.mark.parametrize("exchange_name", EXCHANGES)
def test_get_balance_prod(default_conf, mocker, exchange_name):
    api_mock = MagicMock()
    api_mock.fetch_balance = MagicMock(return_value={'BTC': {'free': 123.4, 'total': 123.4}})
    default_conf['dry_run'] = False

    exchange = get_patched_exchange(mocker, default_conf, api_mock, id=exchange_name)

    assert exchange.get_balance(currency='BTC') == 123.4

    with pytest.raises(OperationalException):
        api_mock.fetch_balance = MagicMock(side_effect=ccxt.BaseError("Unknown error"))
        exchange = get_patched_exchange(mocker, default_conf, api_mock, id=exchange_name)

        exchange.get_balance(currency='BTC')

    with pytest.raises(TemporaryError, match=r'.*balance due to malformed exchange response:.*'):
        exchange = get_patched_exchange(mocker, default_conf, api_mock, id=exchange_name)
        mocker.patch('freqtrade.exchange.Exchange.get_balances', MagicMock(return_value={}))
        mocker.patch('freqtrade.exchange.Kraken.get_balances', MagicMock(return_value={}))
        exchange.get_balance(currency='BTC')


@pytest.mark.parametrize("exchange_name", EXCHANGES)
def test_get_balances_dry_run(default_conf, mocker, exchange_name):
    default_conf['dry_run'] = True
    exchange = get_patched_exchange(mocker, default_conf, id=exchange_name)
    assert exchange.get_balances() == {}


@pytest.mark.parametrize("exchange_name", EXCHANGES)
def test_get_balances_prod(default_conf, mocker, exchange_name):
    balance_item = {
        'free': 10.0,
        'total': 10.0,
        'used': 0.0
    }

    api_mock = MagicMock()
    api_mock.fetch_balance = MagicMock(return_value={
        '1ST': balance_item,
        '2ST': balance_item,
        '3ST': balance_item
    })
    default_conf['dry_run'] = False
    exchange = get_patched_exchange(mocker, default_conf, api_mock, id=exchange_name)
    assert len(exchange.get_balances()) == 3
    assert exchange.get_balances()['1ST']['free'] == 10.0
    assert exchange.get_balances()['1ST']['total'] == 10.0
    assert exchange.get_balances()['1ST']['used'] == 0.0

    ccxt_exceptionhandlers(mocker, default_conf, api_mock, exchange_name,
                           "get_balances", "fetch_balance")


@pytest.mark.parametrize("exchange_name", EXCHANGES)
def test_get_tickers(default_conf, mocker, exchange_name):
    api_mock = MagicMock()
    tick = {'ETH/BTC': {
        'symbol': 'ETH/BTC',
        'bid': 0.5,
        'ask': 1,
        'last': 42,
    }, 'BCH/BTC': {
        'symbol': 'BCH/BTC',
        'bid': 0.6,
        'ask': 0.5,
        'last': 41,
    }
    }
    api_mock.fetch_tickers = MagicMock(return_value=tick)
    exchange = get_patched_exchange(mocker, default_conf, api_mock, id=exchange_name)
    # retrieve original ticker
    tickers = exchange.get_tickers()

    assert 'ETH/BTC' in tickers
    assert 'BCH/BTC' in tickers
    assert tickers['ETH/BTC']['bid'] == 0.5
    assert tickers['ETH/BTC']['ask'] == 1
    assert tickers['BCH/BTC']['bid'] == 0.6
    assert tickers['BCH/BTC']['ask'] == 0.5

    ccxt_exceptionhandlers(mocker, default_conf, api_mock, exchange_name,
                           "get_tickers", "fetch_tickers")

    with pytest.raises(OperationalException):
        api_mock.fetch_tickers = MagicMock(side_effect=ccxt.NotSupported("DeadBeef"))
        exchange = get_patched_exchange(mocker, default_conf, api_mock, id=exchange_name)
        exchange.get_tickers()

    api_mock.fetch_tickers = MagicMock(return_value={})
    exchange = get_patched_exchange(mocker, default_conf, api_mock, id=exchange_name)
    exchange.get_tickers()


@pytest.mark.parametrize("exchange_name", EXCHANGES)
def test_fetch_ticker(default_conf, mocker, exchange_name):
    api_mock = MagicMock()
    tick = {
        'symbol': 'ETH/BTC',
        'bid': 0.00001098,
        'ask': 0.00001099,
        'last': 0.0001,
    }
    api_mock.fetch_ticker = MagicMock(return_value=tick)
    api_mock.markets = {'ETH/BTC': {'active': True}}
    exchange = get_patched_exchange(mocker, default_conf, api_mock, id=exchange_name)
    # retrieve original ticker
    ticker = exchange.fetch_ticker(pair='ETH/BTC')

    assert ticker['bid'] == 0.00001098
    assert ticker['ask'] == 0.00001099

    # change the ticker
    tick = {
        'symbol': 'ETH/BTC',
        'bid': 0.5,
        'ask': 1,
        'last': 42,
    }
    api_mock.fetch_ticker = MagicMock(return_value=tick)
    exchange = get_patched_exchange(mocker, default_conf, api_mock, id=exchange_name)

    # if not caching the result we should get the same ticker
    # if not fetching a new result we should get the cached ticker
    ticker = exchange.fetch_ticker(pair='ETH/BTC')

    assert api_mock.fetch_ticker.call_count == 1
    assert ticker['bid'] == 0.5
    assert ticker['ask'] == 1

    ccxt_exceptionhandlers(mocker, default_conf, api_mock, exchange_name,
                           "fetch_ticker", "fetch_ticker",
                           pair='ETH/BTC')

    api_mock.fetch_ticker = MagicMock(return_value={})
    exchange = get_patched_exchange(mocker, default_conf, api_mock, id=exchange_name)
    exchange.fetch_ticker(pair='ETH/BTC')

    with pytest.raises(DependencyException, match=r'Pair XRP/ETH not available'):
        exchange.fetch_ticker(pair='XRP/ETH')


@pytest.mark.parametrize("exchange_name", EXCHANGES)
def test_get_historic_ohlcv(default_conf, mocker, caplog, exchange_name):
    exchange = get_patched_exchange(mocker, default_conf, id=exchange_name)
    ohlcv = [
        [
            arrow.utcnow().timestamp * 1000,  # unix timestamp ms
            1,  # open
            2,  # high
            3,  # low
            4,  # close
            5,  # volume (in quote currency)
        ]
    ]
    pair = 'ETH/BTC'

    async def mock_candle_hist(pair, timeframe, since_ms):
        return pair, timeframe, ohlcv

    exchange._async_get_candle_history = Mock(wraps=mock_candle_hist)
    # one_call calculation * 1.8 should do 2 calls

    since = 5 * 60 * exchange._ft_has['ohlcv_candle_limit'] * 1.8
    ret = exchange.get_historic_ohlcv(pair, "5m", int((arrow.utcnow().timestamp - since) * 1000))

    assert exchange._async_get_candle_history.call_count == 2
    # Returns twice the above OHLCV data
    assert len(ret) == 2


def test_refresh_latest_ohlcv(mocker, default_conf, caplog) -> None:
    ohlcv = [
        [
            (arrow.utcnow().timestamp - 1) * 1000,  # unix timestamp ms
            1,  # open
            2,  # high
            3,  # low
            4,  # close
            5,  # volume (in quote currency)
        ],
        [
            arrow.utcnow().timestamp * 1000,  # unix timestamp ms
            3,  # open
            1,  # high
            4,  # low
            6,  # close
            5,  # volume (in quote currency)
        ]
    ]

    caplog.set_level(logging.DEBUG)
    exchange = get_patched_exchange(mocker, default_conf)
    exchange._api_async.fetch_ohlcv = get_mock_coro(ohlcv)

    pairs = [('IOTA/ETH', '5m'), ('XRP/ETH', '5m')]
    # empty dicts
    assert not exchange._klines
    exchange.refresh_latest_ohlcv(pairs)

    assert log_has(f'Refreshing candle (OHLCV) data for {len(pairs)} pairs', caplog)
    assert exchange._klines
    assert exchange._api_async.fetch_ohlcv.call_count == 2
    for pair in pairs:
        assert isinstance(exchange.klines(pair), DataFrame)
        assert len(exchange.klines(pair)) > 0

        # klines function should return a different object on each call
        # if copy is "True"
        assert exchange.klines(pair) is not exchange.klines(pair)
        assert exchange.klines(pair) is not exchange.klines(pair, copy=True)
        assert exchange.klines(pair, copy=True) is not exchange.klines(pair, copy=True)
        assert exchange.klines(pair, copy=False) is exchange.klines(pair, copy=False)

    # test caching
    exchange.refresh_latest_ohlcv([('IOTA/ETH', '5m'), ('XRP/ETH', '5m')])

    assert exchange._api_async.fetch_ohlcv.call_count == 2
    assert log_has(f"Using cached candle (OHLCV) data for pair {pairs[0][0]}, "
                   f"timeframe {pairs[0][1]} ...",
                   caplog)


@pytest.mark.asyncio
@pytest.mark.parametrize("exchange_name", EXCHANGES)
async def test__async_get_candle_history(default_conf, mocker, caplog, exchange_name):
    ohlcv = [
        [
            arrow.utcnow().timestamp * 1000,  # unix timestamp ms
            1,  # open
            2,  # high
            3,  # low
            4,  # close
            5,  # volume (in quote currency)
        ]
    ]

    caplog.set_level(logging.DEBUG)
    exchange = get_patched_exchange(mocker, default_conf, id=exchange_name)
    # Monkey-patch async function
    exchange._api_async.fetch_ohlcv = get_mock_coro(ohlcv)

    pair = 'ETH/BTC'
    res = await exchange._async_get_candle_history(pair, "5m")
    assert type(res) is tuple
    assert len(res) == 3
    assert res[0] == pair
    assert res[1] == "5m"
    assert res[2] == ohlcv
    assert exchange._api_async.fetch_ohlcv.call_count == 1
    assert not log_has(f"Using cached candle (OHLCV) data for {pair} ...", caplog)

    # exchange = Exchange(default_conf)
    await async_ccxt_exception(mocker, default_conf, MagicMock(),
                               "_async_get_candle_history", "fetch_ohlcv",
                               pair='ABCD/BTC', timeframe=default_conf['timeframe'])

    api_mock = MagicMock()
    with pytest.raises(OperationalException,
                       match=r'Could not fetch historical candle \(OHLCV\) data.*'):
        api_mock.fetch_ohlcv = MagicMock(side_effect=ccxt.BaseError("Unknown error"))
        exchange = get_patched_exchange(mocker, default_conf, api_mock, id=exchange_name)
        await exchange._async_get_candle_history(pair, "5m",
                                                 (arrow.utcnow().timestamp - 2000) * 1000)

    with pytest.raises(OperationalException, match=r'Exchange.* does not support fetching '
                                                   r'historical candle \(OHLCV\) data\..*'):
        api_mock.fetch_ohlcv = MagicMock(side_effect=ccxt.NotSupported("Not supported"))
        exchange = get_patched_exchange(mocker, default_conf, api_mock, id=exchange_name)
        await exchange._async_get_candle_history(pair, "5m",
                                                 (arrow.utcnow().timestamp - 2000) * 1000)


@pytest.mark.asyncio
async def test__async_get_candle_history_empty(default_conf, mocker, caplog):
    """ Test empty exchange result """
    ohlcv = []

    caplog.set_level(logging.DEBUG)
    exchange = get_patched_exchange(mocker, default_conf)
    # Monkey-patch async function
    exchange._api_async.fetch_ohlcv = get_mock_coro([])

    exchange = Exchange(default_conf)
    pair = 'ETH/BTC'
    res = await exchange._async_get_candle_history(pair, "5m")
    assert type(res) is tuple
    assert len(res) == 3
    assert res[0] == pair
    assert res[1] == "5m"
    assert res[2] == ohlcv
    assert exchange._api_async.fetch_ohlcv.call_count == 1


def test_refresh_latest_ohlcv_inv_result(default_conf, mocker, caplog):

    async def mock_get_candle_hist(pair, *args, **kwargs):
        if pair == 'ETH/BTC':
            return [[]]
        else:
            raise TypeError()

    exchange = get_patched_exchange(mocker, default_conf)

    # Monkey-patch async function with empty result
    exchange._api_async.fetch_ohlcv = MagicMock(side_effect=mock_get_candle_hist)

    pairs = [("ETH/BTC", "5m"), ("XRP/BTC", "5m")]
    res = exchange.refresh_latest_ohlcv(pairs)
    assert exchange._klines
    assert exchange._api_async.fetch_ohlcv.call_count == 2

    assert type(res) is list
    assert len(res) == 2
    # Test that each is in list at least once as order is not guaranteed
    assert type(res[0]) is tuple or type(res[1]) is tuple
    assert type(res[0]) is TypeError or type(res[1]) is TypeError
    assert log_has("Error loading ETH/BTC. Result was [[]].", caplog)
    assert log_has("Async code raised an exception: TypeError", caplog)


@pytest.mark.parametrize("exchange_name", EXCHANGES)
def test_fetch_l2_order_book(default_conf, mocker, order_book_l2, exchange_name):
    default_conf['exchange']['name'] = exchange_name
    api_mock = MagicMock()

    api_mock.fetch_l2_order_book = order_book_l2
    exchange = get_patched_exchange(mocker, default_conf, api_mock, id=exchange_name)
    order_book = exchange.fetch_l2_order_book(pair='ETH/BTC', limit=10)
    assert 'bids' in order_book
    assert 'asks' in order_book
    assert len(order_book['bids']) == 10
    assert len(order_book['asks']) == 10


@pytest.mark.parametrize("exchange_name", EXCHANGES)
def test_fetch_l2_order_book_exception(default_conf, mocker, exchange_name):
    api_mock = MagicMock()
    with pytest.raises(OperationalException):
        api_mock.fetch_l2_order_book = MagicMock(side_effect=ccxt.NotSupported("Not supported"))
        exchange = get_patched_exchange(mocker, default_conf, api_mock, id=exchange_name)
        exchange.fetch_l2_order_book(pair='ETH/BTC', limit=50)
    with pytest.raises(TemporaryError):
        api_mock.fetch_l2_order_book = MagicMock(side_effect=ccxt.NetworkError("DeadBeef"))
        exchange = get_patched_exchange(mocker, default_conf, api_mock, id=exchange_name)
        exchange.fetch_l2_order_book(pair='ETH/BTC', limit=50)
    with pytest.raises(OperationalException):
        api_mock.fetch_l2_order_book = MagicMock(side_effect=ccxt.BaseError("DeadBeef"))
        exchange = get_patched_exchange(mocker, default_conf, api_mock, id=exchange_name)
        exchange.fetch_l2_order_book(pair='ETH/BTC', limit=50)


def make_fetch_ohlcv_mock(data):
    def fetch_ohlcv_mock(pair, timeframe, since):
        if since:
            assert since > data[-1][0]
            return []
        return data
    return fetch_ohlcv_mock


@pytest.mark.parametrize("exchange_name", EXCHANGES)
@pytest.mark.asyncio
async def test___async_get_candle_history_sort(default_conf, mocker, exchange_name):
    def sort_data(data, key):
        return sorted(data, key=key)

    # GDAX use-case (real data from GDAX)
    # This OHLCV data is ordered DESC (newest first, oldest last)
    ohlcv = [
        [1527833100000, 0.07666, 0.07671, 0.07666, 0.07668, 16.65244264],
        [1527832800000, 0.07662, 0.07666, 0.07662, 0.07666, 1.30051526],
        [1527832500000, 0.07656, 0.07661, 0.07656, 0.07661, 12.034778840000001],
        [1527832200000, 0.07658, 0.07658, 0.07655, 0.07656, 0.59780186],
        [1527831900000, 0.07658, 0.07658, 0.07658, 0.07658, 1.76278136],
        [1527831600000, 0.07658, 0.07658, 0.07658, 0.07658, 2.22646521],
        [1527831300000, 0.07655, 0.07657, 0.07655, 0.07657, 1.1753],
        [1527831000000, 0.07654, 0.07654, 0.07651, 0.07651, 0.8073060299999999],
        [1527830700000, 0.07652, 0.07652, 0.07651, 0.07652, 10.04822687],
        [1527830400000, 0.07649, 0.07651, 0.07649, 0.07651, 2.5734867]
    ]
    exchange = get_patched_exchange(mocker, default_conf, id=exchange_name)
    exchange._api_async.fetch_ohlcv = get_mock_coro(ohlcv)
    sort_mock = mocker.patch('freqtrade.exchange.exchange.sorted', MagicMock(side_effect=sort_data))
    # Test the OHLCV data sort
    res = await exchange._async_get_candle_history('ETH/BTC', default_conf['timeframe'])
    assert res[0] == 'ETH/BTC'
    res_ohlcv = res[2]

    assert sort_mock.call_count == 1
    assert res_ohlcv[0][0] == 1527830400000
    assert res_ohlcv[0][1] == 0.07649
    assert res_ohlcv[0][2] == 0.07651
    assert res_ohlcv[0][3] == 0.07649
    assert res_ohlcv[0][4] == 0.07651
    assert res_ohlcv[0][5] == 2.5734867

    assert res_ohlcv[9][0] == 1527833100000
    assert res_ohlcv[9][1] == 0.07666
    assert res_ohlcv[9][2] == 0.07671
    assert res_ohlcv[9][3] == 0.07666
    assert res_ohlcv[9][4] == 0.07668
    assert res_ohlcv[9][5] == 16.65244264

    # Bittrex use-case (real data from Bittrex)
    # This OHLCV data is ordered ASC (oldest first, newest last)
    ohlcv = [
        [1527827700000, 0.07659999, 0.0766, 0.07627, 0.07657998, 1.85216924],
        [1527828000000, 0.07657995, 0.07657995, 0.0763, 0.0763, 26.04051037],
        [1527828300000, 0.0763, 0.07659998, 0.0763, 0.0764, 10.36434124],
        [1527828600000, 0.0764, 0.0766, 0.0764, 0.0766, 5.71044773],
        [1527828900000, 0.0764, 0.07666998, 0.0764, 0.07666998, 47.48888565],
        [1527829200000, 0.0765, 0.07672999, 0.0765, 0.07672999, 3.37640326],
        [1527829500000, 0.0766, 0.07675, 0.0765, 0.07675, 8.36203831],
        [1527829800000, 0.07675, 0.07677999, 0.07620002, 0.076695, 119.22963884],
        [1527830100000, 0.076695, 0.07671, 0.07624171, 0.07671, 1.80689244],
        [1527830400000, 0.07671, 0.07674399, 0.07629216, 0.07655213, 2.31452783]
    ]
    exchange._api_async.fetch_ohlcv = get_mock_coro(ohlcv)
    # Reset sort mock
    sort_mock = mocker.patch('freqtrade.exchange.sorted', MagicMock(side_effect=sort_data))
    # Test the OHLCV data sort
    res = await exchange._async_get_candle_history('ETH/BTC', default_conf['timeframe'])
    assert res[0] == 'ETH/BTC'
    assert res[1] == default_conf['timeframe']
    res_ohlcv = res[2]
    # Sorted not called again - data is already in order
    assert sort_mock.call_count == 0
    assert res_ohlcv[0][0] == 1527827700000
    assert res_ohlcv[0][1] == 0.07659999
    assert res_ohlcv[0][2] == 0.0766
    assert res_ohlcv[0][3] == 0.07627
    assert res_ohlcv[0][4] == 0.07657998
    assert res_ohlcv[0][5] == 1.85216924

    assert res_ohlcv[9][0] == 1527830400000
    assert res_ohlcv[9][1] == 0.07671
    assert res_ohlcv[9][2] == 0.07674399
    assert res_ohlcv[9][3] == 0.07629216
    assert res_ohlcv[9][4] == 0.07655213
    assert res_ohlcv[9][5] == 2.31452783


@pytest.mark.asyncio
@pytest.mark.parametrize("exchange_name", EXCHANGES)
async def test__async_fetch_trades(default_conf, mocker, caplog, exchange_name,
                                   fetch_trades_result):

    caplog.set_level(logging.DEBUG)
    exchange = get_patched_exchange(mocker, default_conf, id=exchange_name)
    # Monkey-patch async function
    exchange._api_async.fetch_trades = get_mock_coro(fetch_trades_result)

    pair = 'ETH/BTC'
    res = await exchange._async_fetch_trades(pair, since=None, params=None)
    assert type(res) is list
    assert isinstance(res[0], list)
    assert isinstance(res[1], list)

    assert exchange._api_async.fetch_trades.call_count == 1
    assert exchange._api_async.fetch_trades.call_args[0][0] == pair
    assert exchange._api_async.fetch_trades.call_args[1]['limit'] == 1000

    assert log_has_re(f"Fetching trades for pair {pair}, since .*", caplog)
    caplog.clear()
    exchange._api_async.fetch_trades.reset_mock()
    res = await exchange._async_fetch_trades(pair, since=None, params={'from': '123'})
    assert exchange._api_async.fetch_trades.call_count == 1
    assert exchange._api_async.fetch_trades.call_args[0][0] == pair
    assert exchange._api_async.fetch_trades.call_args[1]['limit'] == 1000
    assert exchange._api_async.fetch_trades.call_args[1]['params'] == {'from': '123'}
    assert log_has_re(f"Fetching trades for pair {pair}, params: .*", caplog)

    exchange = Exchange(default_conf)
    await async_ccxt_exception(mocker, default_conf, MagicMock(),
                               "_async_fetch_trades", "fetch_trades",
                               pair='ABCD/BTC', since=None)

    api_mock = MagicMock()
    with pytest.raises(OperationalException, match=r'Could not fetch trade data*'):
        api_mock.fetch_trades = MagicMock(side_effect=ccxt.BaseError("Unknown error"))
        exchange = get_patched_exchange(mocker, default_conf, api_mock, id=exchange_name)
        await exchange._async_fetch_trades(pair, since=(arrow.utcnow().timestamp - 2000) * 1000)

    with pytest.raises(OperationalException, match=r'Exchange.* does not support fetching '
                                                   r'historical trade data\..*'):
        api_mock.fetch_trades = MagicMock(side_effect=ccxt.NotSupported("Not supported"))
        exchange = get_patched_exchange(mocker, default_conf, api_mock, id=exchange_name)
        await exchange._async_fetch_trades(pair, since=(arrow.utcnow().timestamp - 2000) * 1000)


@pytest.mark.asyncio
@pytest.mark.parametrize("exchange_name", EXCHANGES)
async def test__async_get_trade_history_id(default_conf, mocker, caplog, exchange_name,
                                           trades_history):

    exchange = get_patched_exchange(mocker, default_conf, id=exchange_name)
    pagination_arg = exchange._trades_pagination_arg

    async def mock_get_trade_hist(pair, *args, **kwargs):
        if 'since' in kwargs:
            # Return first 3
            return trades_history[:-2]
        elif kwargs.get('params', {}).get(pagination_arg) == trades_history[-3][1]:
            # Return 2
            return trades_history[-3:-1]
        else:
            # Return last 2
            return trades_history[-2:]
    # Monkey-patch async function
    exchange._async_fetch_trades = MagicMock(side_effect=mock_get_trade_hist)

    pair = 'ETH/BTC'
    ret = await exchange._async_get_trade_history_id(pair, since=trades_history[0][0],
                                                     until=trades_history[-1][0]-1)
    assert type(ret) is tuple
    assert ret[0] == pair
    assert type(ret[1]) is list
    assert len(ret[1]) == len(trades_history)
    assert exchange._async_fetch_trades.call_count == 3
    fetch_trades_cal = exchange._async_fetch_trades.call_args_list
    # first call (using since, not fromId)
    assert fetch_trades_cal[0][0][0] == pair
    assert fetch_trades_cal[0][1]['since'] == trades_history[0][0]

    # 2nd call
    assert fetch_trades_cal[1][0][0] == pair
    assert 'params' in fetch_trades_cal[1][1]
    assert exchange._ft_has['trades_pagination_arg'] in fetch_trades_cal[1][1]['params']


@pytest.mark.asyncio
@pytest.mark.parametrize("exchange_name", EXCHANGES)
async def test__async_get_trade_history_time(default_conf, mocker, caplog, exchange_name,
                                             trades_history):

    caplog.set_level(logging.DEBUG)

    async def mock_get_trade_hist(pair, *args, **kwargs):
        if kwargs['since'] == trades_history[0][0]:
            return trades_history[:-1]
        else:
            return trades_history[-1:]

    caplog.set_level(logging.DEBUG)
    exchange = get_patched_exchange(mocker, default_conf, id=exchange_name)
    # Monkey-patch async function
    exchange._async_fetch_trades = MagicMock(side_effect=mock_get_trade_hist)
    pair = 'ETH/BTC'
    ret = await exchange._async_get_trade_history_time(pair, since=trades_history[0][0],
                                                       until=trades_history[-1][0]-1)
    assert type(ret) is tuple
    assert ret[0] == pair
    assert type(ret[1]) is list
    assert len(ret[1]) == len(trades_history)
    assert exchange._async_fetch_trades.call_count == 2
    fetch_trades_cal = exchange._async_fetch_trades.call_args_list
    # first call (using since, not fromId)
    assert fetch_trades_cal[0][0][0] == pair
    assert fetch_trades_cal[0][1]['since'] == trades_history[0][0]

    # 2nd call
    assert fetch_trades_cal[1][0][0] == pair
    assert fetch_trades_cal[0][1]['since'] == trades_history[0][0]
    assert log_has_re(r"Stopping because until was reached.*", caplog)


@pytest.mark.asyncio
@pytest.mark.parametrize("exchange_name", EXCHANGES)
async def test__async_get_trade_history_time_empty(default_conf, mocker, caplog, exchange_name,
                                                   trades_history):

    caplog.set_level(logging.DEBUG)

    async def mock_get_trade_hist(pair, *args, **kwargs):
        if kwargs['since'] == trades_history[0][0]:
            return trades_history[:-1]
        else:
            return []

    caplog.set_level(logging.DEBUG)
    exchange = get_patched_exchange(mocker, default_conf, id=exchange_name)
    # Monkey-patch async function
    exchange._async_fetch_trades = MagicMock(side_effect=mock_get_trade_hist)
    pair = 'ETH/BTC'
    ret = await exchange._async_get_trade_history_time(pair, since=trades_history[0][0],
                                                       until=trades_history[-1][0]-1)
    assert type(ret) is tuple
    assert ret[0] == pair
    assert type(ret[1]) is list
    assert len(ret[1]) == len(trades_history) - 1
    assert exchange._async_fetch_trades.call_count == 2
    fetch_trades_cal = exchange._async_fetch_trades.call_args_list
    # first call (using since, not fromId)
    assert fetch_trades_cal[0][0][0] == pair
    assert fetch_trades_cal[0][1]['since'] == trades_history[0][0]


@pytest.mark.parametrize("exchange_name", EXCHANGES)
def test_get_historic_trades(default_conf, mocker, caplog, exchange_name, trades_history):
    mocker.patch('freqtrade.exchange.Exchange.exchange_has', return_value=True)
    exchange = get_patched_exchange(mocker, default_conf, id=exchange_name)

    pair = 'ETH/BTC'

    exchange._async_get_trade_history_id = get_mock_coro((pair, trades_history))
    exchange._async_get_trade_history_time = get_mock_coro((pair, trades_history))
    ret = exchange.get_historic_trades(pair, since=trades_history[0][0],
                                       until=trades_history[-1][0])

    # Depending on the exchange, one or the other method should be called
    assert sum([exchange._async_get_trade_history_id.call_count,
                exchange._async_get_trade_history_time.call_count]) == 1

    assert len(ret) == 2
    assert ret[0] == pair
    assert len(ret[1]) == len(trades_history)


@pytest.mark.parametrize("exchange_name", EXCHANGES)
def test_get_historic_trades_notsupported(default_conf, mocker, caplog, exchange_name,
                                          trades_history):
    mocker.patch('freqtrade.exchange.Exchange.exchange_has', return_value=False)
    exchange = get_patched_exchange(mocker, default_conf, id=exchange_name)

    pair = 'ETH/BTC'

    with pytest.raises(OperationalException,
                       match="This exchange does not suport downloading Trades."):
        exchange.get_historic_trades(pair, since=trades_history[0][0],
                                     until=trades_history[-1][0])


@pytest.mark.parametrize("exchange_name", EXCHANGES)
def test_cancel_order_dry_run(default_conf, mocker, exchange_name):
    default_conf['dry_run'] = True
    exchange = get_patched_exchange(mocker, default_conf, id=exchange_name)
    assert exchange.cancel_order(order_id='123', pair='TKN/BTC') == {}
    assert exchange.cancel_stoploss_order(order_id='123', pair='TKN/BTC') == {}


@pytest.mark.parametrize("exchange_name", EXCHANGES)
@pytest.mark.parametrize("order,result", [
    ({'status': 'closed', 'filled': 10}, False),
    ({'status': 'closed', 'filled': 0.0}, True),
    ({'status': 'canceled', 'filled': 0.0}, True),
    ({'status': 'canceled', 'filled': 10.0}, False),
    ({'status': 'unknown', 'filled': 10.0}, False),
    ({'result': 'testest123'}, False),
    ])
def test_check_order_canceled_empty(mocker, default_conf, exchange_name, order, result):
    exchange = get_patched_exchange(mocker, default_conf, id=exchange_name)
    assert exchange.check_order_canceled_empty(order) == result


@pytest.mark.parametrize("exchange_name", EXCHANGES)
@pytest.mark.parametrize("order,result", [
    ({'status': 'closed', 'amount': 10, 'fee': {}}, True),
    ({'status': 'closed', 'amount': 0.0, 'fee': {}}, True),
    ({'status': 'canceled', 'amount': 0.0, 'fee': {}}, True),
    ({'status': 'canceled', 'amount': 10.0}, False),
    ({'amount': 10.0, 'fee': {}}, False),
    ({'result': 'testest123'}, False),
    ('hello_world', False),
])
def test_is_cancel_order_result_suitable(mocker, default_conf, exchange_name, order, result):
    exchange = get_patched_exchange(mocker, default_conf, id=exchange_name)
    assert exchange.is_cancel_order_result_suitable(order) == result


@pytest.mark.parametrize("exchange_name", EXCHANGES)
@pytest.mark.parametrize("corder,call_corder,call_forder", [
    ({'status': 'closed', 'amount': 10, 'fee': {}}, 1, 0),
    ({'amount': 10, 'fee': {}}, 1, 1),
])
def test_cancel_order_with_result(default_conf, mocker, exchange_name, corder,
                                  call_corder, call_forder):
    default_conf['dry_run'] = False
    api_mock = MagicMock()
    api_mock.cancel_order = MagicMock(return_value=corder)
    api_mock.fetch_order = MagicMock(return_value={})
    exchange = get_patched_exchange(mocker, default_conf, api_mock, id=exchange_name)
    res = exchange.cancel_order_with_result('1234', 'ETH/BTC', 1234)
    assert isinstance(res, dict)
    assert api_mock.cancel_order.call_count == call_corder
    assert api_mock.fetch_order.call_count == call_forder


@pytest.mark.parametrize("exchange_name", EXCHANGES)
def test_cancel_order_with_result_error(default_conf, mocker, exchange_name, caplog):
    default_conf['dry_run'] = False
    api_mock = MagicMock()
    api_mock.cancel_order = MagicMock(side_effect=ccxt.InvalidOrder("Did not find order"))
    api_mock.fetch_order = MagicMock(side_effect=ccxt.InvalidOrder("Did not find order"))
    exchange = get_patched_exchange(mocker, default_conf, api_mock, id=exchange_name)

    res = exchange.cancel_order_with_result('1234', 'ETH/BTC', 1541)
    assert isinstance(res, dict)
    assert log_has("Could not cancel order 1234 for ETH/BTC.", caplog)
    assert log_has("Could not fetch cancelled order 1234.", caplog)
    assert res['amount'] == 1541


# Ensure that if not dry_run, we should call API
@pytest.mark.parametrize("exchange_name", EXCHANGES)
def test_cancel_order(default_conf, mocker, exchange_name):
    default_conf['dry_run'] = False
    api_mock = MagicMock()
    api_mock.cancel_order = MagicMock(return_value=123)
    exchange = get_patched_exchange(mocker, default_conf, api_mock, id=exchange_name)
    assert exchange.cancel_order(order_id='_', pair='TKN/BTC') == 123

    with pytest.raises(InvalidOrderException):
        api_mock.cancel_order = MagicMock(side_effect=ccxt.InvalidOrder("Did not find order"))
        exchange = get_patched_exchange(mocker, default_conf, api_mock, id=exchange_name)
        exchange.cancel_order(order_id='_', pair='TKN/BTC')
    assert api_mock.cancel_order.call_count == 1

    ccxt_exceptionhandlers(mocker, default_conf, api_mock, exchange_name,
                           "cancel_order", "cancel_order",
                           order_id='_', pair='TKN/BTC')


@pytest.mark.parametrize("exchange_name", EXCHANGES)
def test_cancel_stoploss_order(default_conf, mocker, exchange_name):
    default_conf['dry_run'] = False
    api_mock = MagicMock()
    api_mock.cancel_order = MagicMock(return_value=123)
    exchange = get_patched_exchange(mocker, default_conf, api_mock, id=exchange_name)
    assert exchange.cancel_stoploss_order(order_id='_', pair='TKN/BTC') == 123

    with pytest.raises(InvalidOrderException):
        api_mock.cancel_order = MagicMock(side_effect=ccxt.InvalidOrder("Did not find order"))
        exchange = get_patched_exchange(mocker, default_conf, api_mock, id=exchange_name)
        exchange.cancel_stoploss_order(order_id='_', pair='TKN/BTC')
    assert api_mock.cancel_order.call_count == 1

    ccxt_exceptionhandlers(mocker, default_conf, api_mock, exchange_name,
                           "cancel_stoploss_order", "cancel_order",
                           order_id='_', pair='TKN/BTC')


@pytest.mark.parametrize("exchange_name", EXCHANGES)
def test_fetch_order(default_conf, mocker, exchange_name):
    default_conf['dry_run'] = True
    order = MagicMock()
    order.myid = 123
    exchange = get_patched_exchange(mocker, default_conf, id=exchange_name)
    exchange._dry_run_open_orders['X'] = order
    assert exchange.fetch_order('X', 'TKN/BTC').myid == 123

    with pytest.raises(InvalidOrderException, match=r'Tried to get an invalid dry-run-order.*'):
        exchange.fetch_order('Y', 'TKN/BTC')

    default_conf['dry_run'] = False
    api_mock = MagicMock()
    api_mock.fetch_order = MagicMock(return_value=456)
    exchange = get_patched_exchange(mocker, default_conf, api_mock, id=exchange_name)
    assert exchange.fetch_order('X', 'TKN/BTC') == 456

    with pytest.raises(InvalidOrderException):
        api_mock.fetch_order = MagicMock(side_effect=ccxt.InvalidOrder("Order not found"))
        exchange = get_patched_exchange(mocker, default_conf, api_mock, id=exchange_name)
        exchange.fetch_order(order_id='_', pair='TKN/BTC')
    assert api_mock.fetch_order.call_count == 1

    api_mock.fetch_order = MagicMock(side_effect=ccxt.OrderNotFound("Order not found"))
    exchange = get_patched_exchange(mocker, default_conf, api_mock, id=exchange_name)
    with patch('freqtrade.exchange.common.time.sleep') as tm:
        with pytest.raises(InvalidOrderException):
            exchange.fetch_order(order_id='_', pair='TKN/BTC')
        # Ensure backoff is called
        assert tm.call_args_list[0][0][0] == 1
        assert tm.call_args_list[1][0][0] == 2
        assert tm.call_args_list[2][0][0] == 5
        assert tm.call_args_list[3][0][0] == 10
    assert api_mock.fetch_order.call_count == 6

    ccxt_exceptionhandlers(mocker, default_conf, api_mock, exchange_name,
                           'fetch_order', 'fetch_order', retries=6,
                           order_id='_', pair='TKN/BTC')


@pytest.mark.parametrize("exchange_name", EXCHANGES)
def test_fetch_stoploss_order(default_conf, mocker, exchange_name):
    # Don't test FTX here - that needs a seperate test
    if exchange_name == 'ftx':
        return
    default_conf['dry_run'] = True
    order = MagicMock()
    order.myid = 123
    exchange = get_patched_exchange(mocker, default_conf, id=exchange_name)
    exchange._dry_run_open_orders['X'] = order
    assert exchange.fetch_stoploss_order('X', 'TKN/BTC').myid == 123

    with pytest.raises(InvalidOrderException, match=r'Tried to get an invalid dry-run-order.*'):
        exchange.fetch_stoploss_order('Y', 'TKN/BTC')

    default_conf['dry_run'] = False
    api_mock = MagicMock()
    api_mock.fetch_order = MagicMock(return_value=456)
    exchange = get_patched_exchange(mocker, default_conf, api_mock, id=exchange_name)
    assert exchange.fetch_stoploss_order('X', 'TKN/BTC') == 456

    with pytest.raises(InvalidOrderException):
        api_mock.fetch_order = MagicMock(side_effect=ccxt.InvalidOrder("Order not found"))
        exchange = get_patched_exchange(mocker, default_conf, api_mock, id=exchange_name)
        exchange.fetch_stoploss_order(order_id='_', pair='TKN/BTC')
    assert api_mock.fetch_order.call_count == 1

    ccxt_exceptionhandlers(mocker, default_conf, api_mock, exchange_name,
                           'fetch_stoploss_order', 'fetch_order',
                           retries=6,
                           order_id='_', pair='TKN/BTC')


@pytest.mark.parametrize("exchange_name", EXCHANGES)
def test_name(default_conf, mocker, exchange_name):
    exchange = get_patched_exchange(mocker, default_conf, id=exchange_name)

    assert exchange.name == exchange_name.title()
    assert exchange.id == exchange_name


@pytest.mark.parametrize("exchange_name", EXCHANGES)
def test_get_trades_for_order(default_conf, mocker, exchange_name):

    order_id = 'ABCD-ABCD'
    since = datetime(2018, 5, 5, 0, 0, 0)
    default_conf["dry_run"] = False
    mocker.patch('freqtrade.exchange.Exchange.exchange_has', return_value=True)
    api_mock = MagicMock()

    api_mock.fetch_my_trades = MagicMock(return_value=[{'id': 'TTR67E-3PFBD-76IISV',
                                                        'order': 'ABCD-ABCD',
                                                        'info': {'pair': 'XLTCZBTC',
                                                                 'time': 1519860024.4388,
                                                                 'type': 'buy',
                                                                 'ordertype': 'limit',
                                                                 'price': '20.00000',
                                                                 'cost': '38.62000',
                                                                 'fee': '0.06179',
                                                                 'vol': '5',
                                                                 'id': 'ABCD-ABCD'},
                                                        'timestamp': 1519860024438,
                                                        'datetime': '2018-02-28T23:20:24.438Z',
                                                        'symbol': 'LTC/BTC',
                                                        'type': 'limit',
                                                        'side': 'buy',
                                                        'price': 165.0,
                                                        'amount': 0.2340606,
                                                        'fee': {'cost': 0.06179, 'currency': 'BTC'}
                                                        }])
    exchange = get_patched_exchange(mocker, default_conf, api_mock, id=exchange_name)

    orders = exchange.get_trades_for_order(order_id, 'LTC/BTC', since)
    assert len(orders) == 1
    assert orders[0]['price'] == 165
    assert api_mock.fetch_my_trades.call_count == 1
    # since argument should be
    assert isinstance(api_mock.fetch_my_trades.call_args[0][1], int)
    assert api_mock.fetch_my_trades.call_args[0][0] == 'LTC/BTC'
    # Same test twice, hardcoded number and doing the same calculation
    assert api_mock.fetch_my_trades.call_args[0][1] == 1525478395000
    assert api_mock.fetch_my_trades.call_args[0][1] == int(since.replace(
        tzinfo=timezone.utc).timestamp() - 5) * 1000

    ccxt_exceptionhandlers(mocker, default_conf, api_mock, exchange_name,
                           'get_trades_for_order', 'fetch_my_trades',
                           order_id=order_id, pair='LTC/BTC', since=since)

    mocker.patch('freqtrade.exchange.Exchange.exchange_has', MagicMock(return_value=False))
    assert exchange.get_trades_for_order(order_id, 'LTC/BTC', since) == []


@pytest.mark.parametrize("exchange_name", EXCHANGES)
def test_get_fee(default_conf, mocker, exchange_name):
    api_mock = MagicMock()
    api_mock.calculate_fee = MagicMock(return_value={
        'type': 'taker',
        'currency': 'BTC',
        'rate': 0.025,
        'cost': 0.05
    })
    exchange = get_patched_exchange(mocker, default_conf, api_mock, id=exchange_name)

    assert exchange.get_fee('ETH/BTC') == 0.025

    ccxt_exceptionhandlers(mocker, default_conf, api_mock, exchange_name,
                           'get_fee', 'calculate_fee', symbol="ETH/BTC")


def test_stoploss_order_unsupported_exchange(default_conf, mocker):
    exchange = get_patched_exchange(mocker, default_conf, 'bittrex')
    with pytest.raises(OperationalException, match=r"stoploss is not implemented .*"):
        exchange.stoploss(pair='ETH/BTC', amount=1, stop_price=220, order_types={})

    with pytest.raises(OperationalException, match=r"stoploss is not implemented .*"):
        exchange.stoploss_adjust(1, {})


def test_merge_ft_has_dict(default_conf, mocker):
    mocker.patch.multiple('freqtrade.exchange.Exchange',
                          _init_ccxt=MagicMock(return_value=MagicMock()),
                          _load_async_markets=MagicMock(),
                          validate_pairs=MagicMock(),
                          validate_timeframes=MagicMock(),
                          validate_stakecurrency=MagicMock()
                          )
    ex = Exchange(default_conf)
    assert ex._ft_has == Exchange._ft_has_default

    ex = Kraken(default_conf)
    assert ex._ft_has != Exchange._ft_has_default
    assert ex._ft_has['trades_pagination'] == 'id'
    assert ex._ft_has['trades_pagination_arg'] == 'since'

    # Binance defines different values
    ex = Binance(default_conf)
    assert ex._ft_has != Exchange._ft_has_default
    assert ex._ft_has['stoploss_on_exchange']
    assert ex._ft_has['order_time_in_force'] == ['gtc', 'fok', 'ioc']
    assert ex._ft_has['trades_pagination'] == 'id'
    assert ex._ft_has['trades_pagination_arg'] == 'fromId'

    conf = copy.deepcopy(default_conf)
    conf['exchange']['_ft_has_params'] = {"DeadBeef": 20,
                                          "stoploss_on_exchange": False}
    # Use settings from configuration (overriding stoploss_on_exchange)
    ex = Binance(conf)
    assert ex._ft_has != Exchange._ft_has_default
    assert not ex._ft_has['stoploss_on_exchange']
    assert ex._ft_has['DeadBeef'] == 20


def test_get_valid_pair_combination(default_conf, mocker, markets):
    mocker.patch.multiple('freqtrade.exchange.Exchange',
                          _init_ccxt=MagicMock(return_value=MagicMock()),
                          _load_async_markets=MagicMock(),
                          validate_pairs=MagicMock(),
                          validate_timeframes=MagicMock(),
                          markets=PropertyMock(return_value=markets))
    ex = Exchange(default_conf)

    assert ex.get_valid_pair_combination("ETH", "BTC") == "ETH/BTC"
    assert ex.get_valid_pair_combination("BTC", "ETH") == "ETH/BTC"
    with pytest.raises(DependencyException, match=r"Could not combine.* to get a valid pair."):
        ex.get_valid_pair_combination("NOPAIR", "ETH")


@pytest.mark.parametrize(
    "base_currencies, quote_currencies, pairs_only, active_only, expected_keys", [
        # Testing markets (in conftest.py):
        # 'BLK/BTC':  'active': True
        # 'BTT/BTC':  'active': True
        # 'ETH/BTC':  'active': True
        # 'ETH/USDT': 'active': True
        # 'LTC/BTC':  'active': False
        # 'LTC/ETH':  'active': True
        # 'LTC/USD':  'active': True
        # 'LTC/USDT': 'active': True
        # 'NEO/BTC':  'active': False
        # 'TKN/BTC':  'active'  not set
        # 'XLTCUSDT': 'active': True, not a pair
        # 'XRP/BTC':  'active': False
        # all markets
        ([], [], False, False,
         ['BLK/BTC', 'BTT/BTC', 'ETH/BTC', 'ETH/USDT', 'LTC/BTC', 'LTC/ETH', 'LTC/USD',
          'LTC/USDT', 'NEO/BTC', 'TKN/BTC', 'XLTCUSDT', 'XRP/BTC']),
        # active markets
        ([], [], False, True,
         ['BLK/BTC', 'ETH/BTC', 'ETH/USDT', 'LTC/BTC', 'LTC/ETH', 'LTC/USD', 'NEO/BTC',
          'TKN/BTC', 'XLTCUSDT', 'XRP/BTC']),
        # all pairs
        ([], [], True, False,
         ['BLK/BTC', 'BTT/BTC', 'ETH/BTC', 'ETH/USDT', 'LTC/BTC', 'LTC/ETH', 'LTC/USD',
          'LTC/USDT', 'NEO/BTC', 'TKN/BTC', 'XRP/BTC']),
        # active pairs
        ([], [], True, True,
         ['BLK/BTC', 'ETH/BTC', 'ETH/USDT', 'LTC/BTC', 'LTC/ETH', 'LTC/USD', 'NEO/BTC',
          'TKN/BTC', 'XRP/BTC']),
        # all markets, base=ETH, LTC
        (['ETH', 'LTC'], [], False, False,
         ['ETH/BTC', 'ETH/USDT', 'LTC/BTC', 'LTC/ETH', 'LTC/USD', 'LTC/USDT', 'XLTCUSDT']),
        # all markets, base=LTC
        (['LTC'], [], False, False,
         ['LTC/BTC', 'LTC/ETH', 'LTC/USD', 'LTC/USDT', 'XLTCUSDT']),
        # all markets, quote=USDT
        ([], ['USDT'], False, False,
         ['ETH/USDT', 'LTC/USDT', 'XLTCUSDT']),
        # all markets, quote=USDT, USD
        ([], ['USDT', 'USD'], False, False,
         ['ETH/USDT', 'LTC/USD', 'LTC/USDT', 'XLTCUSDT']),
        # all markets, base=LTC, quote=USDT
        (['LTC'], ['USDT'], False, False,
         ['LTC/USDT', 'XLTCUSDT']),
        # all pairs, base=LTC, quote=USDT
        (['LTC'], ['USDT'], True, False,
         ['LTC/USDT']),
        # all markets, base=LTC, quote=USDT, NONEXISTENT
        (['LTC'], ['USDT', 'NONEXISTENT'], False, False,
         ['LTC/USDT', 'XLTCUSDT']),
        # all markets, base=LTC, quote=NONEXISTENT
        (['LTC'], ['NONEXISTENT'], False, False,
         []),
    ])
def test_get_markets(default_conf, mocker, markets,
                     base_currencies, quote_currencies, pairs_only, active_only,
                     expected_keys):
    mocker.patch.multiple('freqtrade.exchange.Exchange',
                          _init_ccxt=MagicMock(return_value=MagicMock()),
                          _load_async_markets=MagicMock(),
                          validate_pairs=MagicMock(),
                          validate_timeframes=MagicMock(),
                          markets=PropertyMock(return_value=markets))
    ex = Exchange(default_conf)
    pairs = ex.get_markets(base_currencies, quote_currencies, pairs_only, active_only)
    assert sorted(pairs.keys()) == sorted(expected_keys)


def test_get_markets_error(default_conf, mocker):
    ex = get_patched_exchange(mocker, default_conf)
    mocker.patch('freqtrade.exchange.Exchange.markets', PropertyMock(return_value=None))
    with pytest.raises(OperationalException, match="Markets were not loaded."):
        ex.get_markets('LTC', 'USDT', True, False)


def test_timeframe_to_minutes():
    assert timeframe_to_minutes("5m") == 5
    assert timeframe_to_minutes("10m") == 10
    assert timeframe_to_minutes("1h") == 60
    assert timeframe_to_minutes("1d") == 1440


def test_timeframe_to_seconds():
    assert timeframe_to_seconds("5m") == 300
    assert timeframe_to_seconds("10m") == 600
    assert timeframe_to_seconds("1h") == 3600
    assert timeframe_to_seconds("1d") == 86400


def test_timeframe_to_msecs():
    assert timeframe_to_msecs("5m") == 300000
    assert timeframe_to_msecs("10m") == 600000
    assert timeframe_to_msecs("1h") == 3600000
    assert timeframe_to_msecs("1d") == 86400000


def test_timeframe_to_prev_date():
    # 2019-08-12 13:22:08
    date = datetime.fromtimestamp(1565616128, tz=timezone.utc)

    tf_list = [
        # 5m -> 2019-08-12 13:20:00
        ("5m", datetime(2019, 8, 12, 13, 20, 0, tzinfo=timezone.utc)),
        # 10m -> 2019-08-12 13:20:00
        ("10m", datetime(2019, 8, 12, 13, 20, 0, tzinfo=timezone.utc)),
        # 1h -> 2019-08-12 13:00:00
        ("1h", datetime(2019, 8, 12, 13, 00, 0, tzinfo=timezone.utc)),
        # 2h -> 2019-08-12 12:00:00
        ("2h", datetime(2019, 8, 12, 12, 00, 0, tzinfo=timezone.utc)),
        # 4h -> 2019-08-12 12:00:00
        ("4h", datetime(2019, 8, 12, 12, 00, 0, tzinfo=timezone.utc)),
        # 1d -> 2019-08-12 00:00:00
        ("1d", datetime(2019, 8, 12, 00, 00, 0, tzinfo=timezone.utc)),
    ]
    for interval, result in tf_list:
        assert timeframe_to_prev_date(interval, date) == result

    date = datetime.now(tz=timezone.utc)
    assert timeframe_to_prev_date("5m") < date


def test_timeframe_to_next_date():
    # 2019-08-12 13:22:08
    date = datetime.fromtimestamp(1565616128, tz=timezone.utc)
    tf_list = [
        # 5m -> 2019-08-12 13:25:00
        ("5m", datetime(2019, 8, 12, 13, 25, 0, tzinfo=timezone.utc)),
        # 10m -> 2019-08-12 13:30:00
        ("10m", datetime(2019, 8, 12, 13, 30, 0, tzinfo=timezone.utc)),
        # 1h -> 2019-08-12 14:00:00
        ("1h", datetime(2019, 8, 12, 14, 00, 0, tzinfo=timezone.utc)),
        # 2h -> 2019-08-12 14:00:00
        ("2h", datetime(2019, 8, 12, 14, 00, 0, tzinfo=timezone.utc)),
        # 4h -> 2019-08-12 14:00:00
        ("4h", datetime(2019, 8, 12, 16, 00, 0, tzinfo=timezone.utc)),
        # 1d -> 2019-08-13 00:00:00
        ("1d", datetime(2019, 8, 13, 0, 0, 0, tzinfo=timezone.utc)),
    ]

    for interval, result in tf_list:
        assert timeframe_to_next_date(interval, date) == result

    date = datetime.now(tz=timezone.utc)
    assert timeframe_to_next_date("5m") > date


@pytest.mark.parametrize("market_symbol,base,quote,exchange,add_dict,expected_result", [
    ("BTC/USDT", 'BTC', 'USDT', "binance", {}, True),
    ("USDT/BTC", 'USDT', 'BTC', "binance", {}, True),
    ("USDT/BTC", 'BTC', 'USDT', "binance", {}, False),  # Reversed currencies
    ("BTCUSDT", 'BTC', 'USDT', "binance", {}, False),  # No seperating /
    ("BTCUSDT", None, "USDT", "binance", {}, False),  #
    ("USDT/BTC", "BTC", None, "binance", {}, False),
    ("BTCUSDT", "BTC", None, "binance", {}, False),
    ("BTC/USDT", "BTC", "USDT", "binance", {}, True),
    ("BTC/USDT", "USDT", "BTC", "binance", {}, False),  # reversed currencies
    ("BTC/USDT", "BTC", "USD", "binance", {}, False),  # Wrong quote currency
    ("BTC/", "BTC", 'UNK', "binance", {}, False),
    ("/USDT", 'UNK', 'USDT', "binance", {}, False),
    ("BTC/EUR", 'BTC', 'EUR', "kraken", {"darkpool": False}, True),
    ("EUR/BTC", 'EUR', 'BTC', "kraken", {"darkpool": False}, True),
    ("EUR/BTC", 'BTC', 'EUR', "kraken", {"darkpool": False}, False),  # Reversed currencies
    ("BTC/EUR", 'BTC', 'USD', "kraken", {"darkpool": False}, False),  # wrong quote currency
    ("BTC/EUR", 'BTC', 'EUR', "kraken", {"darkpool": True}, False),  # no darkpools
    ("BTC/EUR.d", 'BTC', 'EUR', "kraken", {"darkpool": True}, False),  # no darkpools
    ("BTC/USD", 'BTC', 'USD', "ftx", {'spot': True}, True),
    ("USD/BTC", 'USD', 'BTC', "ftx", {'spot': True}, True),
    ("BTC/USD", 'BTC', 'USDT', "ftx", {'spot': True}, False),  # Wrong quote currency
    ("BTC/USD", 'USD', 'BTC', "ftx", {'spot': True}, False),  # Reversed currencies
    ("BTC/USD", 'BTC', 'USD', "ftx", {'spot': False}, False),  # Can only trade spot markets
    ("BTC-PERP", 'BTC', 'USD', "ftx", {'spot': False}, False),  # Can only trade spot markets
])
def test_market_is_tradable(mocker, default_conf, market_symbol, base,
                            quote, add_dict, exchange, expected_result) -> None:
    ex = get_patched_exchange(mocker, default_conf, id=exchange)
    market = {
        'symbol': market_symbol,
        'base': base,
        'quote': quote,
        **(add_dict),
    }
    assert ex.market_is_tradable(market) == expected_result


@pytest.mark.parametrize("market,expected_result", [
    ({'symbol': 'ETH/BTC', 'active': True}, True),
    ({'symbol': 'ETH/BTC', 'active': False}, False),
    ({'symbol': 'ETH/BTC', }, True),
])
def test_market_is_active(market, expected_result) -> None:
    assert market_is_active(market) == expected_result


@pytest.mark.parametrize("order,expected", [
    ([{'fee'}], False),
    ({'fee': None}, False),
    ({'fee': {'currency': 'ETH/BTC'}}, False),
    ({'fee': {'currency': 'ETH/BTC', 'cost': None}}, False),
    ({'fee': {'currency': 'ETH/BTC', 'cost': 0.01}}, True),
])
def test_order_has_fee(order, expected) -> None:
    assert Exchange.order_has_fee(order) == expected


@pytest.mark.parametrize("order,expected", [
    ({'symbol': 'ETH/BTC', 'fee': {'currency': 'ETH', 'cost': 0.43}},
        (0.43, 'ETH', 0.01)),
    ({'symbol': 'ETH/USDT', 'fee': {'currency': 'USDT', 'cost': 0.01}},
        (0.01, 'USDT', 0.01)),
    ({'symbol': 'BTC/USDT', 'fee': {'currency': 'USDT', 'cost': 0.34, 'rate': 0.01}},
        (0.34, 'USDT', 0.01)),
])
def test_extract_cost_curr_rate(mocker, default_conf, order, expected) -> None:
    mocker.patch('freqtrade.exchange.Exchange.calculate_fee_rate', MagicMock(return_value=0.01))
    ex = get_patched_exchange(mocker, default_conf)
    assert ex.extract_cost_curr_rate(order) == expected


@pytest.mark.parametrize("order,expected", [
    # Using base-currency
    ({'symbol': 'ETH/BTC', 'amount': 0.04, 'cost': 0.05,
        'fee': {'currency': 'ETH', 'cost': 0.004, 'rate': None}}, 0.1),
    ({'symbol': 'ETH/BTC', 'amount': 0.05, 'cost': 0.05,
        'fee': {'currency': 'ETH', 'cost': 0.004, 'rate': None}}, 0.08),
    # Using quote currency
    ({'symbol': 'ETH/BTC', 'amount': 0.04, 'cost': 0.05,
        'fee': {'currency': 'BTC', 'cost': 0.005}}, 0.1),
    ({'symbol': 'ETH/BTC', 'amount': 0.04, 'cost': 0.05,
        'fee': {'currency': 'BTC', 'cost': 0.002, 'rate': None}}, 0.04),
    # Using foreign currency
    ({'symbol': 'ETH/BTC', 'amount': 0.04, 'cost': 0.05,
        'fee': {'currency': 'NEO', 'cost': 0.0012}}, 0.001944),
    ({'symbol': 'ETH/BTC', 'amount': 2.21, 'cost': 0.02992561,
        'fee': {'currency': 'NEO', 'cost': 0.00027452}}, 0.00074305),
    # Rate included in return - return as is
    ({'symbol': 'ETH/BTC', 'amount': 0.04, 'cost': 0.05,
        'fee': {'currency': 'USDT', 'cost': 0.34, 'rate': 0.01}}, 0.01),
    ({'symbol': 'ETH/BTC', 'amount': 0.04, 'cost': 0.05,
        'fee': {'currency': 'USDT', 'cost': 0.34, 'rate': 0.005}}, 0.005),
    # 0.1% filled - no costs (kraken - #3431)
    ({'symbol': 'ETH/BTC', 'amount': 0.04, 'cost': 0.0,
      'fee': {'currency': 'BTC', 'cost': 0.0, 'rate': None}}, None),
    ({'symbol': 'ETH/BTC', 'amount': 0.04, 'cost': 0.0,
      'fee': {'currency': 'ETH', 'cost': 0.0, 'rate': None}}, 0.0),
    ({'symbol': 'ETH/BTC', 'amount': 0.04, 'cost': 0.0,
      'fee': {'currency': 'NEO', 'cost': 0.0, 'rate': None}}, None),
])
def test_calculate_fee_rate(mocker, default_conf, order, expected) -> None:
    mocker.patch('freqtrade.exchange.Exchange.fetch_ticker', return_value={'last': 0.081})

    ex = get_patched_exchange(mocker, default_conf)
    assert ex.calculate_fee_rate(order) == expected


@pytest.mark.parametrize('retrycount,max_retries,expected', [
    (0, 3, 10),
    (1, 3, 5),
    (2, 3, 2),
    (3, 3, 1),
    (0, 1, 2),
    (1, 1, 1),
    (0, 4, 17),
    (1, 4, 10),
    (2, 4, 5),
    (3, 4, 2),
    (4, 4, 1),
    (0, 5, 26),
    (1, 5, 17),
    (2, 5, 10),
    (3, 5, 5),
    (4, 5, 2),
    (5, 5, 1),

])
def test_calculate_backoff(retrycount, max_retries, expected):
    assert calculate_backoff(retrycount, max_retries) == expected<|MERGE_RESOLUTION|>--- conflicted
+++ resolved
@@ -11,16 +11,12 @@
 import pytest
 from pandas import DataFrame
 
-from freqtrade.exceptions import (DependencyException, InvalidOrderException, DDosProtection,
-                                  OperationalException, TemporaryError)
+from freqtrade.exceptions import (DDosProtection, DependencyException,
+                                  InvalidOrderException, OperationalException,
+                                  TemporaryError)
 from freqtrade.exchange import Binance, Exchange, Kraken
-<<<<<<< HEAD
-from freqtrade.exchange.common import API_RETRY_COUNT
+from freqtrade.exchange.common import API_RETRY_COUNT, calculate_backoff
 from freqtrade.exchange.exchange import (market_is_active,
-=======
-from freqtrade.exchange.common import API_RETRY_COUNT, calculate_backoff
-from freqtrade.exchange.exchange import (market_is_active, symbol_is_pair,
->>>>>>> 5d61c566
                                          timeframe_to_minutes,
                                          timeframe_to_msecs,
                                          timeframe_to_next_date,
