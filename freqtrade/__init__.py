--- conflicted
+++ resolved
@@ -1,10 +1,5 @@
-<<<<<<< HEAD
 """ Freqtrade bot """
-__version__ = 'develop'
-=======
-""" FreqTrade bot """
 __version__ = '2020.01'
->>>>>>> 8371003c
 
 if __version__ == 'develop':
 
