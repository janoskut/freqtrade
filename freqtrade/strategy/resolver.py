# pragma pylint: disable=attribute-defined-outside-init

"""
This module load custom strategies
"""
import importlib.util
import inspect
import logging
import os
from collections import OrderedDict
from typing import Optional, Dict, Type

from freqtrade import constants
from freqtrade.strategy import import_strategy
from freqtrade.strategy.interface import IStrategy


logger = logging.getLogger(__name__)


class StrategyResolver(object):
    """
    This class contains all the logic to load custom strategy class
    """

    __slots__ = ['strategy']

    def __init__(self, config: Optional[Dict] = None) -> None:
        """
        Load the custom class from config parameter
        :param config: configuration dictionary or None
        """
        config = config or {}

        # Verify the strategy is in the configuration, otherwise fallback to the default strategy
        strategy_name = config.get('strategy') or constants.DEFAULT_STRATEGY
        self.strategy: IStrategy = self._load_strategy(strategy_name,
                                                       extra_dir=config.get('strategy_path'))

        # Set attributes
        # Check if we need to override configuration
        if 'minimal_roi' in config:
            self.strategy.minimal_roi = config['minimal_roi']
            logger.info("Override strategy \'minimal_roi\' with value in config file.")

        if 'stoploss' in config:
            self.strategy.stoploss = config['stoploss']
            logger.info(
                "Override strategy \'stoploss\' with value in config file: %s.", config['stoploss']
            )

        if 'ticker_interval' in config:
            self.strategy.ticker_interval = config['ticker_interval']
            logger.info(
                "Override strategy \'ticker_interval\' with value in config file: %s.",
                config['ticker_interval']
            )

        # Sort and apply type conversions
        self.strategy.minimal_roi = OrderedDict(sorted(
            {int(key): value for (key, value) in self.strategy.minimal_roi.items()}.items(),
            key=lambda t: t[0]))
        self.strategy.stoploss = float(self.strategy.stoploss)

    def _load_strategy(
            self, strategy_name: str, extra_dir: Optional[str] = None) -> IStrategy:
        """
        Search and loads the specified strategy.
        :param strategy_name: name of the module to import
        :param extra_dir: additional directory to search for the given strategy
        :return: Strategy instance or None
        """
        current_path = os.path.dirname(os.path.realpath(__file__))
        abs_paths = [
            os.path.join(os.getcwd(), 'user_data', 'strategies'),
            current_path,
        ]

        if extra_dir:
            # Add extra strategy directory on top of search paths
            abs_paths.insert(0, extra_dir)

        for path in abs_paths:
<<<<<<< HEAD
            strategy = self._search_strategy(path, strategy_name)
            if strategy:
                logger.info('Using resolved strategy %s from \'%s\'', strategy_name, path)
                return import_strategy(strategy)
=======
            try:
                strategy = self._search_strategy(path, strategy_name)
                if strategy:
                    logger.info('Using resolved strategy %s from \'%s\'', strategy_name, path)
                    return import_strategy(strategy)
            except FileNotFoundError:
                logger.warning('Path "%s" does not exist', path)
>>>>>>> 5e4a6ba7

        raise ImportError(
            "Impossible to load Strategy '{}'. This class does not exist"
            " or contains Python code errors".format(strategy_name)
        )

    @staticmethod
    def _get_valid_strategies(module_path: str, strategy_name: str) -> Optional[Type[IStrategy]]:
        """
        Returns a list of all possible strategies for the given module_path
        :param module_path: absolute path to the module
        :param strategy_name: Class name of the strategy
        :return: Tuple with (name, class) or None
        """

        # Generate spec based on absolute path
        spec = importlib.util.spec_from_file_location('unknown', module_path)
        module = importlib.util.module_from_spec(spec)
        spec.loader.exec_module(module)  # type: ignore # importlib does not use typehints

        valid_strategies_gen = (
            obj for name, obj in inspect.getmembers(module, inspect.isclass)
            if strategy_name == name and IStrategy in obj.__bases__
        )
        return next(valid_strategies_gen, None)

    @staticmethod
    def _search_strategy(directory: str, strategy_name: str) -> Optional[IStrategy]:
        """
        Search for the strategy_name in the given directory
        :param directory: relative or absolute directory path
        :return: name of the strategy class
        """
        logger.debug('Searching for strategy %s in \'%s\'', strategy_name, directory)
        for entry in os.listdir(directory):
            # Only consider python files
            if not entry.endswith('.py'):
                logger.debug('Ignoring %s', entry)
                continue
            strategy = StrategyResolver._get_valid_strategies(
                os.path.abspath(os.path.join(directory, entry)), strategy_name
            )
            if strategy:
                return strategy()
        return None<|MERGE_RESOLUTION|>--- conflicted
+++ resolved
@@ -81,12 +81,6 @@
             abs_paths.insert(0, extra_dir)
 
         for path in abs_paths:
-<<<<<<< HEAD
-            strategy = self._search_strategy(path, strategy_name)
-            if strategy:
-                logger.info('Using resolved strategy %s from \'%s\'', strategy_name, path)
-                return import_strategy(strategy)
-=======
             try:
                 strategy = self._search_strategy(path, strategy_name)
                 if strategy:
@@ -94,7 +88,6 @@
                     return import_strategy(strategy)
             except FileNotFoundError:
                 logger.warning('Path "%s" does not exist', path)
->>>>>>> 5e4a6ba7
 
         raise ImportError(
             "Impossible to load Strategy '{}'. This class does not exist"
