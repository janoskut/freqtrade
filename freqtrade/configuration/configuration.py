"""
This module contains the configuration class
"""
import logging
import warnings
from argparse import Namespace
<<<<<<< HEAD
from pathlib import Path
from typing import Any, Callable, Dict, Optional
=======
from typing import Any, Callable, Dict, List, Optional
>>>>>>> 90054475

from freqtrade import OperationalException, constants
from freqtrade.configuration.check_exchange import check_exchange
from freqtrade.configuration.directory_operations import create_datadir, create_userdata_dir
from freqtrade.configuration.json_schema import validate_config_schema
from freqtrade.configuration.load_config import load_config_file
from freqtrade.loggers import setup_logging
from freqtrade.misc import deep_merge_dicts
from freqtrade.state import RunMode

logger = logging.getLogger(__name__)


class Configuration(object):
    """
    Class to read and init the bot configuration
    Reuse this class for the bot, backtesting, hyperopt and every script that required configuration
    """

    def __init__(self, args: Namespace, runmode: RunMode = None) -> None:
        self.args = args
        self.config: Optional[Dict[str, Any]] = None
        self.runmode = runmode

    def get_config(self) -> Dict[str, Any]:
        """
        Return the config. Use this method to get the bot config
        :return: Dict: Bot config
        """
        if self.config is None:
            self.config = self.load_config()

        return self.config

    @staticmethod
    def from_files(files: List[str]) -> Dict[str, Any]:
        """
        Iterate through the config files passed in, loading all of them
        and merging their contents.
        Files are loaded in sequence, parameters in later configuration files
        override the same parameter from an earlier file (last definition wins).
        :param files: List of file paths
        :return: configuration dictionary
        """
        # Keep this method as staticmethod, so it can be used from interactive environments
        config: Dict[str, Any] = {}

        # We expect here a list of config filenames
        for path in files:
            logger.info(f'Using config: {path} ...')

            # Merge config options, overwriting old values
            config = deep_merge_dicts(load_config_file(path), config)

        # Normalize config
        if 'internals' not in config:
            config['internals'] = {}

        # validate configuration before returning
        logger.info('Validating configuration ...')
        validate_config_schema(config)

        return config

    def load_config(self) -> Dict[str, Any]:
        """
        Extract information for sys.argv and load the bot configuration
        :return: Configuration dictionary
        """
        # Load all configs
        config: Dict[str, Any] = Configuration.from_files(self.args.config)

        self._validate_config_consistency(config)

        self._process_common_options(config)

        self._process_optimize_options(config)

        self._process_plot_options(config)

        self._process_runmode(config)

        return config

    def _process_logging_options(self, config: Dict[str, Any]) -> None:
        """
        Extract information for sys.argv and load logging configuration:
        the -v/--verbose, --logfile options
        """
        # Log level
        if 'verbosity' in self.args and self.args.verbosity:
            config.update({'verbosity': self.args.verbosity})
        else:
            config.update({'verbosity': 0})

        if 'logfile' in self.args and self.args.logfile:
            config.update({'logfile': self.args.logfile})

        setup_logging(config)

    def _process_common_options(self, config: Dict[str, Any]) -> None:

        self._process_logging_options(config)

        # Set strategy if not specified in config and or if it's non default
        if self.args.strategy != constants.DEFAULT_STRATEGY or not config.get('strategy'):
            config.update({'strategy': self.args.strategy})

        self._args_to_config(config, argname='strategy_path',
                             logstring='Using additional Strategy lookup path: {}')

        if ('db_url' in self.args and self.args.db_url and
                self.args.db_url != constants.DEFAULT_DB_PROD_URL):
            config.update({'db_url': self.args.db_url})
            logger.info('Parameter --db-url detected ...')

        if config.get('dry_run', False):
            logger.info('Dry run is enabled')
            if config.get('db_url') in [None, constants.DEFAULT_DB_PROD_URL]:
                # Default to in-memory db for dry_run if not specified
                config['db_url'] = constants.DEFAULT_DB_DRYRUN_URL
        else:
            if not config.get('db_url', None):
                config['db_url'] = constants.DEFAULT_DB_PROD_URL
            logger.info('Dry run is disabled')

        logger.info(f'Using DB: "{config["db_url"]}"')

        if config.get('forcebuy_enable', False):
            logger.warning('`forcebuy` RPC message enabled.')

        # Setting max_open_trades to infinite if -1
        if config.get('max_open_trades') == -1:
            config['max_open_trades'] = float('inf')

        # Support for sd_notify
        if 'sd_notify' in self.args and self.args.sd_notify:
            config['internals'].update({'sd_notify': True})

        # Check if the exchange set by the user is supported
        check_exchange(config, config.get('experimental', {}).get('block_bad_exchanges', True))

    def _process_datadir_options(self, config: Dict[str, Any]) -> None:
        """
        Extract information for sys.argv and load directory configurations
        --user-data, --datadir
        """
        if 'user_data_dir' in self.args and self.args.user_data_dir:
            config.update({'user_data_dir': self.args.user_data_dir})
        elif 'user_data_dir' not in config:
            # Default to cwd/user_data (legacy option ...)
            config.update({'user_data_dir': str(Path.cwd() / "user_data")})

        # reset to user_data_dir so this contains the absolute path.
        config['user_data_dir'] = create_userdata_dir(config['user_data_dir'], create_dir=False)
        logger.info('Using user-data directory: %s ...', config['user_data_dir'])

        if 'datadir' in self.args and self.args.datadir:
            config.update({'datadir': create_datadir(config, self.args.datadir)})
        else:
            config.update({'datadir': create_datadir(config, None)})
        logger.info('Using data directory: %s ...', config.get('datadir'))

    def _process_optimize_options(self, config: Dict[str, Any]) -> None:

        # This will override the strategy configuration
        self._args_to_config(config, argname='ticker_interval',
                             logstring='Parameter -i/--ticker-interval detected ... '
                             'Using ticker_interval: {} ...')

        self._args_to_config(config, argname='live',
                             logstring='Parameter -l/--live detected ...',
                             deprecated_msg='--live will be removed soon.')

        self._args_to_config(config, argname='position_stacking',
                             logstring='Parameter --enable-position-stacking detected ...')

        if 'use_max_market_positions' in self.args and not self.args.use_max_market_positions:
            config.update({'use_max_market_positions': False})
            logger.info('Parameter --disable-max-market-positions detected ...')
            logger.info('max_open_trades set to unlimited ...')
        elif 'max_open_trades' in self.args and self.args.max_open_trades:
            config.update({'max_open_trades': self.args.max_open_trades})
            logger.info('Parameter --max_open_trades detected, '
                        'overriding max_open_trades to: %s ...', config.get('max_open_trades'))
        else:
            logger.info('Using max_open_trades: %s ...', config.get('max_open_trades'))

        self._args_to_config(config, argname='stake_amount',
                             logstring='Parameter --stake_amount detected, '
                             'overriding stake_amount to: {} ...')

        self._args_to_config(config, argname='timerange',
                             logstring='Parameter --timerange detected: {} ...')

        self._process_datadir_options(config)

        self._args_to_config(config, argname='refresh_pairs',
                             logstring='Parameter -r/--refresh-pairs-cached detected ...')

        self._args_to_config(config, argname='strategy_list',
                             logstring='Using strategy list of {} Strategies', logfun=len)

        self._args_to_config(config, argname='ticker_interval',
                             logstring='Overriding ticker interval with Command line argument')

        self._args_to_config(config, argname='export',
                             logstring='Parameter --export detected: {} ...')

        self._args_to_config(config, argname='exportfilename',
                             logstring='Storing backtest results to {} ...')

        # Edge section:
        if 'stoploss_range' in self.args and self.args.stoploss_range:
            txt_range = eval(self.args.stoploss_range)
            config['edge'].update({'stoploss_range_min': txt_range[0]})
            config['edge'].update({'stoploss_range_max': txt_range[1]})
            config['edge'].update({'stoploss_range_step': txt_range[2]})
            logger.info('Parameter --stoplosses detected: %s ...', self.args.stoploss_range)

        # Hyperopt section
        self._args_to_config(config, argname='hyperopt',
                             logstring='Using Hyperopt file {}')

        self._args_to_config(config, argname='hyperopt_path',
                             logstring='Using additional Hyperopt lookup path: {}')

        self._args_to_config(config, argname='epochs',
                             logstring='Parameter --epochs detected ... '
                             'Will run Hyperopt with for {} epochs ...'
                             )

        self._args_to_config(config, argname='spaces',
                             logstring='Parameter -s/--spaces detected: {}')

        self._args_to_config(config, argname='print_all',
                             logstring='Parameter --print-all detected ...')

        if 'print_colorized' in self.args and not self.args.print_colorized:
            logger.info('Parameter --no-color detected ...')
            config.update({'print_colorized': False})
        else:
            config.update({'print_colorized': True})

        self._args_to_config(config, argname='print_json',
                             logstring='Parameter --print-json detected ...')

        self._args_to_config(config, argname='hyperopt_jobs',
                             logstring='Parameter -j/--job-workers detected: {}')

        self._args_to_config(config, argname='hyperopt_random_state',
                             logstring='Parameter --random-state detected: {}')

        self._args_to_config(config, argname='hyperopt_min_trades',
                             logstring='Parameter --min-trades detected: {}')

        self._args_to_config(config, argname='hyperopt_continue',
                             logstring='Hyperopt continue: {}')

        self._args_to_config(config, argname='hyperopt_loss',
                             logstring='Using loss function: {}')

    def _process_plot_options(self, config: Dict[str, Any]) -> None:

        self._args_to_config(config, argname='pairs',
                             logstring='Using pairs {}')

        self._args_to_config(config, argname='indicators1',
                             logstring='Using indicators1: {}')

        self._args_to_config(config, argname='indicators2',
                             logstring='Using indicators2: {}')

        self._args_to_config(config, argname='plot_limit',
                             logstring='Limiting plot to: {}')
        self._args_to_config(config, argname='trade_source',
                             logstring='Using trades from: {}')

    def _process_runmode(self, config: Dict[str, Any]) -> None:

        if not self.runmode:
            # Handle real mode, infer dry/live from config
            self.runmode = RunMode.DRY_RUN if config.get('dry_run', True) else RunMode.LIVE
            logger.info(f"Runmode set to {self.runmode}.")

        config.update({'runmode': self.runmode})

    def _validate_config_consistency(self, conf: Dict[str, Any]) -> None:
        """
        Validate the configuration consistency
        :param conf: Config in JSON format
        :return: Returns None if everything is ok, otherwise throw an OperationalException
        """
        # validating trailing stoploss
        self._validate_trailing_stoploss(conf)

    def _validate_trailing_stoploss(self, conf: Dict[str, Any]) -> None:

        # Skip if trailing stoploss is not activated
        if not conf.get('trailing_stop', False):
            return

        tsl_positive = float(conf.get('trailing_stop_positive', 0))
        tsl_offset = float(conf.get('trailing_stop_positive_offset', 0))
        tsl_only_offset = conf.get('trailing_only_offset_is_reached', False)

        if tsl_only_offset:
            if tsl_positive == 0.0:
                raise OperationalException(
                    f'The config trailing_only_offset_is_reached needs '
                    'trailing_stop_positive_offset to be more than 0 in your config.')
        if tsl_positive > 0 and 0 < tsl_offset <= tsl_positive:
            raise OperationalException(
                f'The config trailing_stop_positive_offset needs '
                'to be greater than trailing_stop_positive_offset in your config.')

    def _args_to_config(self, config: Dict[str, Any], argname: str,
                        logstring: str, logfun: Optional[Callable] = None,
                        deprecated_msg: Optional[str] = None) -> None:
        """
        :param config: Configuration dictionary
        :param argname: Argumentname in self.args - will be copied to config dict.
        :param logstring: Logging String
        :param logfun: logfun is applied to the configuration entry before passing
                        that entry to the log string using .format().
                        sample: logfun=len (prints the length of the found
                        configuration instead of the content)
        """
        if argname in self.args and getattr(self.args, argname):

            config.update({argname: getattr(self.args, argname)})
            if logfun:
                logger.info(logstring.format(logfun(config[argname])))
            else:
                logger.info(logstring.format(config[argname]))
            if deprecated_msg:
                warnings.warn(f"DEPRECATED: {deprecated_msg}", DeprecationWarning)<|MERGE_RESOLUTION|>--- conflicted
+++ resolved
@@ -4,16 +4,13 @@
 import logging
 import warnings
 from argparse import Namespace
-<<<<<<< HEAD
 from pathlib import Path
-from typing import Any, Callable, Dict, Optional
-=======
 from typing import Any, Callable, Dict, List, Optional
->>>>>>> 90054475
 
 from freqtrade import OperationalException, constants
 from freqtrade.configuration.check_exchange import check_exchange
-from freqtrade.configuration.directory_operations import create_datadir, create_userdata_dir
+from freqtrade.configuration.directory_operations import (create_datadir,
+                                                          create_userdata_dir)
 from freqtrade.configuration.json_schema import validate_config_schema
 from freqtrade.configuration.load_config import load_config_file
 from freqtrade.loggers import setup_logging
