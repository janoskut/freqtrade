--- conflicted
+++ resolved
@@ -1,21 +1,16 @@
+import json
+
+import pytest
 from pandas import DataFrame
 
-<<<<<<< HEAD
-from freqtrade.strategy.default_strategy import DefaultStrategy, class_name
-
-
-def test_default_strategy_class_name():
-    assert class_name == DefaultStrategy.__name__
-=======
 from freqtrade.analyze import Analyze
 from freqtrade.strategy.default_strategy import DefaultStrategy
 
 
 @pytest.fixture
 def result():
-    with open('freqtrade/tests/testdata/BTC_ETH-1.json') as data_file:
+    with open('freqtrade/tests/testdata/ETH_BTC-1m.json') as data_file:
         return Analyze.parse_ticker_dataframe(json.load(data_file))
->>>>>>> bddf009a
 
 
 def test_default_strategy_structure():
