--- conflicted
+++ resolved
@@ -1,11 +1,7 @@
 numpy==1.21.2
 pandas==1.3.2
 
-<<<<<<< HEAD
-ccxt==1.51.77
-=======
 ccxt==1.55.20
->>>>>>> 56759cea
 # Pin cryptography for now due to rust build errors with piwheels
 cryptography==3.4.7
 aiohttp==3.7.4.post0
@@ -43,9 +39,5 @@
 # Support for colorized terminal output
 colorama==0.4.4
 # Building config files interactively
-<<<<<<< HEAD
-questionary==1.9.0
-=======
 questionary==1.10.0
->>>>>>> 56759cea
 prompt-toolkit==3.0.19